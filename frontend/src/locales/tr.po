msgid ""
msgstr ""
"Project-Id-Version: \n"
"Report-Msgid-Bugs-To: ci@photoprism.app\n"
"POT-Creation-Date: \n"
"PO-Revision-Date: 2024-04-17 08:09+0000\n"
"Last-Translator: Weblate Translation Memory <noreply-mt-weblate-translation-memory@weblate.org>\n"
"Language-Team: Turkish <https://translate.photoprism.app/projects/photoprism/frontend/tr/>\n"
"Language: tr\n"
"MIME-Version: 1.0\n"
"Content-Type: text/plain; charset=UTF-8\n"
"Content-Transfer-Encoding: 8bit\n"
"Plural-Forms: nplurals=2; plural=n != 1;\n"
"X-Generator: Weblate 5.4.3\n"
"Generated-By: easygettext\n"

#: src/page/albums.vue:509
msgid "%{n} albums found"
msgstr "%{n} albüm bulundu"

#: src/dialog/share/upload.vue:80
msgid "%{n} files uploaded"
msgstr "%{n} dosya yüklendi"

#: src/page/library/browse.vue:316
msgid "%{n} folders found"
msgstr "%{n} klasör bulundu"

#: src/page/labels.vue:426
msgid "%{n} labels found"
msgstr "%{n} etiket bulundu"

#: src/page/people/new.vue:287 src/page/people/new.vue:376
#: src/page/people/recognized.vue:501
msgid "%{n} people found"
msgstr "%{n} kişi bulundu"

#: src/page/album/photos.vue:242 src/page/album/photos.vue:398
#: src/page/photos.vue:347 src/page/photos.vue:515
msgid "%{n} pictures found"
msgstr "%{n} resim bulundu"

#: src/options/options.js:419
msgid "1 hour"
msgstr "1 saat"

#: src/options/options.js:421
msgid "12 hours"
msgstr "12 saat"

#: src/dialog/admin/users/edit.vue:490 src/page/settings/account.vue:60
#: src/dialog/account/passcode.vue:8 src/page/settings/account.vue:62
msgid "2-Factor Authentication"
msgstr "2 Faktörlü Kimlik Doğrulama"

#: src/dialog/admin/users/edit.vue:489 src/options/auth.js:46
msgid "2FA"
msgstr "2FA"

#: src/options/options.js:420
msgid "4 hours"
msgstr "4 saat"

#: src/dialog/share.vue:71
msgid "A click will copy it to your clipboard."
msgstr "Tıklayarak panoya kopyalayabilirsiniz."

#: src/dialog/admin/users/edit.vue:265 src/page/about/about.vue:235
#: src/page/settings/account.vue:315 src/app/routes.js:60
#: src/component/navigation.vue:465 src/component/navigation.vue:59
#: src/page/help.vue:43 src/page/people/recognized.vue:441
msgid "About"
msgstr "Hakkında"

#: src/options/auth.js:26 src/options/auth.js:44
msgid "Access Token"
msgstr "Erişim Belirteci"

#: src/component/navigation.vue:104 src/component/navigation.vue:2040
#: src/dialog/share/upload.vue:108 src/model/service.js:94
#: src/model/user.js:168 src/page/settings.vue:84
#: src/page/settings/general.vue:473
msgid "Account"
msgstr "Hesabınız"

#: src/dialog/admin/users/add.vue:87 src/dialog/service/add.vue:34
msgid "Account created"
msgstr "Hesap eklendi"

#: src/dialog/admin/users/remove.vue:24 src/dialog/service/remove.vue:24
msgid "Account deleted"
msgstr "Hesap silindi"

#: src/page/admin.vue:33
msgid "Accounts"
msgstr "Hesaplar"

#: src/dialog/photo/edit/info.vue:171
msgid "Accuracy"
msgstr "Doğruluk"

#: src/dialog/photo/edit/labels.vue:32
msgid "Action"
msgstr "Aksiyon"

#: src/dialog/photo/edit/files.vue:31 src/dialog/photo/edit/files.vue:28
msgid "Actions"
msgstr "Hareketler"

#: src/page/connect.vue:97 src/dialog/account/passcode.vue:100
#: src/dialog/account/passcode.vue:22
msgid "Activate"
msgstr "Etkinleştir"

#: src/page/connect.vue:432 src/page/connect.vue:427
msgid "Activation Code"
msgstr "Aktivasyon Kodu"

#: src/dialog/admin/users/add.vue:23 src/page/admin/users.vue:47
#: src/dialog/account/apps.vue:140 src/dialog/account/apps.vue:37
msgid "Add"
msgstr "Ekle"

#: src/dialog/admin/users/add.vue:8 src/dialog/service/add.vue:7
msgid "Add Account"
msgstr "Hesap ekle"

#: src/page/albums.vue:164 src/page/albums.vue:154
msgid "Add Album"
msgstr "Albüm Ekle"

#: src/page/settings/general.vue:232
msgid "Add files to your library via Web Upload."
msgstr "Web Yükleme aracılığıyla kitaplığınıza dosya ekleyin."

#: src/dialog/share.vue:79
msgid "Add Link"
msgstr "Link ekle"

#: src/page/albums.vue:138
msgid "Add pictures from search results by selecting them."
msgstr "Arama sonuçlarını seçerek resimler ekleyin."

#: src/component/album/clipboard.vue:129 src/component/file/clipboard.vue:85
#: src/component/label/clipboard.vue:61 src/component/photo/clipboard.vue:180
#: src/component/subject/clipboard.vue:82 src/dialog/photo/album.vue:20
msgid "Add to album"
msgstr "Albüme ekle"

#: src/dialog/photo/edit/files.vue:216 src/dialog/photo/edit/files.vue:213
msgid "Added"
msgstr "Eklendi"

#: src/options/admin.js:6 src/options/auth.js:6
msgid "Admin"
msgstr "Yönetici"

#: src/page/settings.vue:60
msgid "Advanced"
msgstr "Gelişmiş"

#: src/options/options.js:429
msgid "After 1 day"
msgstr "1 gün sonra"

#: src/options/options.js:430
msgid "After 3 days"
msgstr "3 gün sonra"

#: src/options/options.js:431
msgid "After 7 days"
msgstr "7 gün sonra"

#: src/dialog/account/passcode.vue:23 src/dialog/account/passcode.vue:4
msgid "After entering your password for confirmation, you can set up two-factor authentication with a compatible authenticator app or device:"
msgstr "Onay için şifrenizi girdikten sonra, uyumlu bir kimlik doğrulama uygulaması veya cihazıyla iki faktörlü kimlik doğrulamayı ayarlayabilirsiniz:"

#: src/options/options.js:433
msgid "After one month"
msgstr "Bir ay sonra"

#: src/options/options.js:435
msgid "After one year"
msgstr "Bir yıl sonra"

#: src/page/albums.vue:78 src/page/albums.vue:1
msgid "After selecting pictures from search results, you can add them to an album using the context menu."
msgstr "Arama sonuçlarından resimleri seçtikten sonra, içerik menüsünü kullanarak bunları bir albüme ekleyebilirsiniz."

#: src/options/options.js:434
msgid "After two months"
msgstr "İki ay sonra"

#: src/options/options.js:432
msgid "After two weeks"
msgstr "İki hafta sonra"

#: src/model/album.js:229
msgid "Album"
msgstr "Albüm"

#: src/page/albums.vue:560
msgid "Album created"
msgstr "Albüm oluşturuldu"

#: src/dialog/photo/album.vue:67 src/dialog/photo/album.vue:77
msgid "Album Name"
msgstr "Albüm Adı"

#: src/app/routes.js:175 src/component/album/toolbar.vue:56
#: src/component/navigation.vue:156 src/component/navigation.vue:166
#: src/component/navigation.vue:572 src/component/navigation.vue:4
#: src/component/navigation.vue:652 src/dialog/photo/edit/info.vue:65
msgid "Albums"
msgstr "Albümler"

#: src/component/album/clipboard.vue:93
msgid "Albums deleted"
msgstr "Albümler silindi"

#: src/page/albums.vue:372
msgid "All %{n} albums loaded"
msgstr "%{n} albüm yüklendi"

#: src/page/labels.vue:277
msgid "All %{n} labels loaded"
msgstr "%{n} etiket yüklendi"

#: src/page/people/recognized.vue:350
msgid "All %{n} people loaded"
msgstr "%{n} kişi yüklendi"

#: src/component/album/toolbar.vue:38 src/component/photo/toolbar.vue:60
msgid "All Cameras"
msgstr "Tüm Kameralar"

#: src/component/photo/toolbar.vue:63 src/page/albums.vue:37
#: src/page/albums.vue:148 src/page/albums.vue:632
msgid "All Categories"
msgstr "Tüm Kategoriler"

#: src/component/photo/toolbar.vue:62
msgid "All Colors"
msgstr "Tüm Renkler"

#: src/component/album/toolbar.vue:44 src/component/photo/toolbar.vue:59
msgid "All Countries"
msgstr "Tüm Ülkeler"

#: src/page/about/feedback.vue:38 src/page/about/feedback.vue:31
msgid "All fields are required"
msgstr "Tüm alanlar zorunludur"

#: src/page/library/import.vue:12
msgid "All files from import folder"
msgstr "İçe aktarma klasöründeki tüm dosyalar"

#: src/component/photo/toolbar.vue:61
msgid "All Lenses"
msgstr "Tüm Lensler"

#: src/component/photo/toolbar.vue:64
msgid "All Months"
msgstr "Tüm Aylar"

#: src/page/library/index.vue:12
msgid "All originals"
msgstr "Tüm orijinaller"

#: src/component/photo/toolbar.vue:65 src/page/albums.vue:84
msgid "All Years"
msgstr "Bütün yıllar"

#: src/dialog/share.vue:73
msgid "Alternatively, you can upload files directly to WebDAV servers like Nextcloud."
msgstr "Alternatif olarak, dosyaları doğrudan Nextcloud gibi WebDAV sunucularına yükleyebilirsiniz."

#: src/dialog/photo/edit/info.vue:165
msgid "Altitude"
msgstr "Rakım"

#: src/dialog/photo/edit/details.vue:282
msgid "Altitude (m)"
msgstr "Rakım (m)"

#: src/component/navigation.vue:101 src/component/photo/cards.vue:313
#: src/component/photo/cards.vue:501 src/component/photo/list.vue:192
#: src/component/photo/mosaic.vue:234 src/dialog/photo/edit/files.vue:107
#: src/dialog/photo/edit/files.vue:104 src/options/options.js:354
msgid "Animated"
msgstr "Hareketli"

#: src/page/settings/general.vue:582
msgid "Animation"
msgstr "Animasyon"

#: src/dialog/share.vue:72
msgid "Any private photos and videos remain private and won't be shared."
msgstr "Özel fotoğraflar ve videolar gizli kalır ve paylaşılmaz."

#: src/dialog/service/edit.vue:510
msgid "API Key"
msgstr "API Anahtarı"

#: src/page/admin/sessions.vue:84 src/page/admin/sessions.vue:2
#: src/options/auth.js:25
msgid "Application"
msgstr "Uygulama"

#: src/dialog/photo/edit/details.vue:115
msgid "Apply"
msgstr "Uygula"

#: src/component/photo/cards.vue:422 src/component/photo/clipboard.vue:88
#: src/dialog/photo/edit/details.vue:114
msgid "Approve"
msgstr "Onayla"

#: src/page/settings/account.vue:68 src/dialog/account/apps.vue:8
#: src/page/settings/account.vue:70
msgid "Apps and Devices"
msgstr "Uygulamalar ve Cihazlar"

#: src/app/routes.js:256 src/component/navigation.vue:142
#: src/component/photo/cards.vue:393 src/component/photo/clipboard.vue:204
#: src/page/settings/general.vue:341
msgid "Archive"
msgstr "Arşiv"

#: src/dialog/photo/edit/info.vue:211
msgid "Archived"
msgstr "Arşivlendi"

#: src/dialog/photo/archive.vue:10
msgid "Are you sure you want to archive the selection?"
msgstr "Seçimi arşivlemek istediğinizden emin misiniz?"

#: src/component/photo/toolbar.vue:502
msgid "Are you sure you want to delete all archived pictures?"
msgstr "Arşivlenmiş tüm resimleri silmek istediğinizden emin misiniz?"

#: src/dialog/album/delete.vue:10
msgid "Are you sure you want to delete these albums?"
msgstr "Bu albümleri silmek istediğinizden emin misiniz?"

#: src/dialog/label/delete.vue:10
msgid "Are you sure you want to delete these labels?"
msgstr "Bu etiketleri silmek istediğinizden emin misiniz?"

#: src/dialog/admin/users/remove.vue:10 src/dialog/service/remove.vue:10
msgid "Are you sure you want to delete this account?"
msgstr "Bu hesabı silmek istediğinizden emin misiniz?"

#: src/dialog/photo/delete.vue:10
msgid "Are you sure you want to permanently delete these pictures?"
msgstr "Bu resimleri kalıcı olarak silmek istediğinizden emin misiniz?"

#: src/dialog/file/delete.vue:10
msgid "Are you sure you want to permanently delete this file?"
msgstr "Bu dosyayı kalıcı olarak silmek istediğinizden emin misiniz?"

#: src/dialog/admin/sessions/remove.vue:10 src/dialog/confirm.vue:10
msgid "Are you sure?"
msgstr "Emin misiniz?"

#: src/dialog/photo/edit/details.vue:511
msgid "Artist"
msgstr "Sanatçı"

#: src/dialog/photo/edit/files.vue:169 src/dialog/photo/edit/files.vue:166
msgid "Aspect Ratio"
msgstr "En Boy Oranı"

#: src/dialog/admin/users/add.vue:219 src/dialog/admin/users/edit.vue:364
#: src/page/admin/sessions.vue:77 src/page/admin/sessions.vue:27
#: src/page/admin/users.vue:37
msgid "Authentication"
msgstr "Kimlik Doğrulama"

#: src/page/settings/library.vue:112
msgid "Automatically create thumbnails for files that cannot otherwise be indexed or viewed."
msgstr "Başka türlü dizine eklenemeyen veya görüntülenemeyen dosyalar için otomatik olarak küçük resimler oluşturun."

#: src/page/settings/general.vue:166
msgid "Automatically creates albums of special moments, trips, and places."
msgstr "Özel anların, gezilerin ve yerlerin albümlerini otomatik olarak oluşturur."

#: src/dialog/account/apps.vue:34 src/dialog/account/apps.vue:15
msgid "Back"
msgstr "Geri"

#: src/dialog/admin/users/edit.vue:391
msgid "Base Folder"
msgstr "Temel Klasör"

#: src/page/about/about.vue:26 src/page/about/about.vue:5
#: src/page/connect.vue:74
msgid "Become a member today, support our mission and enjoy our member benefits!"
msgstr "Bugün üye olun, misyonumuzu destekleyin ve üye avantajlarımızdan yararlanın!"

#: src/dialog/sponsor.vue:22 src/page/about/about.vue:28
#: src/page/about/about.vue:7
msgid "Being 100% self-funded and independent, we can promise you that we will never sell your data and that we will always be transparent about our software and services."
msgstr "100% self tarafından finanse edilen ve bağımsız bir şirket olarak, verilerinizi asla satmayacağımıza ve yazılım ve hizmetlerimiz konusunda her zaman şeffaf olacağımıza dair size söz verebiliriz."

#: src/dialog/admin/users/edit.vue:293 src/page/settings/account.vue:287
msgid "Bio"
msgstr "Özgeçmiş"

#: src/page/settings/account.vue:84 src/page/settings/account.vue:86
msgid "Birth Date"
msgstr "Doğum Tarihi"

#: src/options/options.js:454
msgid "Black"
msgstr "Siyah"

#: src/options/options.js:467
msgid "Blackman: Lanczos Modification, Less Ringing Artifacts"
msgstr "Blackman: Lanczos Değişikliği, Daha Az Çınlayan Eserler"

#: src/options/options.js:450
msgid "Blue"
msgstr "Mavi"

#: src/options/options.js:451
msgid "Brown"
msgstr "Kahverengi"

#: src/component/photo/toolbar.vue:209
msgid "Browse"
msgstr "Gözat"

#: src/page/settings/general.vue:188
msgid "Browse and edit image classification labels."
msgstr "Görüntü sınıflandırma etiketlerine göz atın ve düzenleyin."

#: src/page/settings/general.vue:430
msgid "Browse indexed files and folders in Library."
msgstr "Kitaplık'ta dizine alınmış dosya ve klasörlere göz atın."

#: src/page/about/feedback.vue:8 src/options/options.js:461
msgid "Bug Report"
msgstr "Hata raporu"

#: src/page/connect.vue:8 src/common/notify.js:101
msgid "Busy, please wait…"
msgstr "Meşgul, lütfen bekleyin…"

#: src/page/connect.vue:106
msgid "By using the software and services we provide, you agree to our terms of service, privacy policy, and code of conduct."
msgstr "Sağladığımız yazılım ve hizmetleri kullanarak hizmet şartlarımızı, gizlilik politikamızı ve davranış kurallarımızı kabul etmiş olursunuz."

#: src/app/routes.js:188 src/component/navigation.vue:262
#: src/component/navigation.vue:1020
msgid "Calendar"
msgstr "Takvim"

#: src/component/photo/cards.vue:518 src/component/photo/list.vue:142
#: src/component/photo/toolbar.vue:300 src/dialog/photo/edit/details.vue:358
msgid "Camera"
msgstr "Kamera"

#: src/dialog/photo/edit/info.vue:93
msgid "Camera Serial"
msgstr "Kamera Seri"

#: src/page/auth/login.vue:41
msgid "Can't access your authenticator app or device? Enter your recovery code or ask for assistance."
msgstr "Kimlik doğrulayıcı uygulamanıza veya cihazınıza erişemiyor musunuz? Kurtarma kodunuzu girin veya yardım isteyin."

#: src/page/album/photos.vue:248 src/page/photos.vue:353
msgid "Can't load more, limit reached"
msgstr "Daha fazla yüklenemiyor, sınıra ulaşıldı"

#: src/common/clipboard.js:100 src/common/clipboard.js:137
#: src/page/albums.vue:570 src/page/albums.vue:586 src/page/labels.vue:204
#: src/page/labels.vue:224 src/page/library/browse.vue:205
#: src/page/library/browse.vue:221 src/page/people/new.vue:215
#: src/page/people/new.vue:231 src/page/people/recognized.vue:283
#: src/page/people/recognized.vue:299
msgid "Can't select more items"
msgstr "Daha fazla öğe seçilemiyor"

#: src/dialog/admin/sessions/remove.vue:15 src/dialog/admin/users/add.vue:22
#: src/dialog/admin/users/edit.vue:77 src/dialog/admin/users/remove.vue:15
#: src/page/connect.vue:44 src/dialog/account/apps.vue:93
#: src/dialog/account/apps.vue:21 src/dialog/account/passcode.vue:68
#: src/dialog/account/passcode.vue:97 src/dialog/account/passcode.vue:21
#: src/dialog/account/passcode.vue:19 src/dialog/account/password.vue:38
#: src/dialog/album/delete.vue:15 src/dialog/album/edit.vue:45
#: src/dialog/confirm.vue:15 src/dialog/file/delete.vue:15
#: src/dialog/label/delete.vue:15 src/dialog/photo/album.vue:18
#: src/dialog/photo/delete.vue:18 src/dialog/reload.vue:9
#: src/dialog/service/add.vue:17 src/dialog/service/edit.vue:104
#: src/dialog/service/remove.vue:15 src/dialog/share.vue:25
#: src/dialog/share/upload.vue:28 src/page/auth/login.vue:29
#: src/page/connect.vue:41 src/page/library/import.vue:34
#: src/page/library/index.vue:30
msgid "Cancel"
msgstr "İptal"

#: src/component/album/toolbar.vue:63 src/component/photo/toolbar.vue:70
msgid "Cards"
msgstr "Kartlar"

#: src/page/about/feedback.vue:124 src/component/photo/toolbar.vue:470
#: src/dialog/album/edit.vue:171 src/page/albums.vue:241
msgid "Category"
msgstr "Kategori"

#: src/dialog/admin/users/edit.vue:182 src/page/settings/account.vue:256
msgid "Change Avatar"
msgstr "Avatarı değiştir"

#: src/page/settings/account.vue:54 src/dialog/account/password.vue:8
#: src/page/settings/account.vue:56
msgid "Change Password"
msgstr "Şifre Değiştir"

#: src/page/settings/general.vue:474
msgid "Change personal profile and security settings."
msgstr "Kişisel profil ve güvenlik ayarlarını değiştirin."

#: src/page/settings/general.vue:320
msgid "Change photo titles, locations, and other metadata."
msgstr "Fotoğraf başlıklarını, konumları ve diğer meta verileri değiştirin."

#: src/component/photo/clipboard.vue:134
msgid "Change private flag"
msgstr "Özel bayrağı değiştir"

#: src/dialog/admin/users/edit.vue:67 src/dialog/admin/users/edit.vue:160
#: src/dialog/album/edit.vue:56 src/dialog/photo/edit/files.vue:147
#: src/dialog/service/edit.vue:99 src/dialog/share.vue:96
#: src/dialog/share.vue:115 src/page/albums.vue:563
#: src/page/settings/account.vue:128 src/page/settings/account.vue:146
#: src/page/settings/advanced.vue:53 src/page/settings/general.vue:100
#: src/page/settings/library.vue:52
msgid "Changes successfully saved"
msgstr "Değişiklikler başarıyla kaydedildi"

#: src/dialog/photo/edit/info.vue:203
msgid "Checked"
msgstr "Seçildi"

#: src/dialog/photo/edit/files.vue:202 src/dialog/photo/edit/files.vue:199
msgid "Chroma"
msgstr "Renk"

#: src/page/library/index.vue:169
msgid "Cleaning index and cache"
msgstr "Dizin ve önbelleği temizleme"

#: src/page/library/index.vue:142
msgid "Cleanup"
msgstr "Temizleme"

#: src/options/auth.js:11 src/options/auth.js:23 src/options/auth.js:43
msgid "Client"
msgstr "Müşteri"

#: src/options/auth.js:24
msgid "Client Credentials"
msgstr "Müşteri Kimlik Bilgileri"

#: src/page/admin/sessions.vue:135 src/component/photo-viewer.vue:71
#: src/component/photo/toolbar.vue:228 src/dialog/account/apps.vue:59
#: src/dialog/account/apps.vue:137 src/dialog/account/apps.vue:15
#: src/dialog/account/apps.vue:34 src/dialog/account/passcode.vue:37
#: src/dialog/account/passcode.vue:135 src/dialog/account/passcode.vue:154
#: src/dialog/account/passcode.vue:18 src/dialog/account/passcode.vue:25
#: src/dialog/account/passcode.vue:12 src/dialog/photo/edit/details.vue:111
#: src/dialog/share.vue:85 src/page/library/errors.vue:68
msgid "Close"
msgstr "Kapat"

#: src/dialog/photo/edit/files.vue:115 src/dialog/photo/edit/files.vue:112
msgid "Codec"
msgstr "Kodek"

#: src/component/photo/toolbar.vue:441
msgid "Color"
msgstr "Renk"

#: src/dialog/photo/edit/files.vue:190 src/dialog/photo/edit/files.vue:187
msgid "Color Profile"
msgstr "Renk Profili"

#: src/page/discover.vue:4
msgid "Colors"
msgstr "Renkler"

#: src/page/connect.vue:88
msgid "Compare Editions"
msgstr "Baskıları Karşılaştırın"

#: src/page/library/index.vue:117
msgid "Complete Rescan"
msgstr "Tekrar Tara"

#: src/dialog/photo/edit/labels.vue:27
msgid "Confidence"
msgstr "Güven"

#: src/dialog/account/passcode.vue:71 src/dialog/account/passcode.vue:24
msgid "Confirm"
msgstr "Onaylamak"

#: src/dialog/service/add.vue:18 src/page/settings/services.vue:51
msgid "Connect"
msgstr "Bağlan"

#: src/page/settings/account.vue:74 src/dialog/webdav.vue:7
#: src/page/settings/account.vue:76 src/page/settings/services.vue:46
msgid "Connect via WebDAV"
msgstr "WebDAV ile bağlan"

#: src/page/connect.vue:62 src/page/connect.vue:64
msgid "Connected"
msgstr "Bağlandı"

#: src/page/settings/account.vue:130 src/page/settings/account.vue:106
msgid "Contact Details"
msgstr "İletişim Detayları"

#: src/page/about/feedback.vue:4 src/page/connect.vue:47
#: src/page/connect.vue:44
msgid "Contact Us"
msgstr "İletişim"

#: src/page/albums.vue:135 src/page/labels.vue:84
#: src/page/people/recognized.vue:97
msgid "Contains %{n} pictures."
msgstr "%{n} resim içeriyor."

#: src/page/albums.vue:132 src/page/labels.vue:81
#: src/page/people/recognized.vue:94
msgid "Contains one picture."
msgstr "Tek resim içerir."

#: src/dialog/account/apps.vue:37 src/dialog/account/apps.vue:18
msgid "Continue"
msgstr "Devam etmek"

#: src/options/admin.js:18 src/options/auth.js:9
msgid "Contributor"
msgstr "Katılımcı"

#: src/page/library/index.vue:179
msgid "Converting"
msgstr "Dönüştürülüyor"

#: src/dialog/account/apps.vue:92 src/dialog/account/passcode.vue:66
#: src/dialog/photo/edit/files.vue:64 src/dialog/photo/edit/info.vue:58
#: src/dialog/share.vue:61 src/dialog/webdav.vue:37
msgid "Copied to clipboard"
msgstr "Panoya kopyalandı"

#: src/dialog/account/apps.vue:65 src/dialog/account/apps.vue:21
#: src/dialog/account/passcode.vue:103 src/dialog/account/passcode.vue:25
msgid "Copy"
msgstr "Kopyala"

#: src/dialog/photo/edit/details.vue:535
msgid "Copyright"
msgstr "Telif hakkı"

#: src/component/photo/list.vue:47
msgid "Couldn't find anything."
msgstr "Hiçbir şey bulunamadı."

#: src/page/settings/account.vue:859 src/component/photo/toolbar.vue:270
#: src/dialog/photo/edit/details.vue:250 src/page/settings/account.vue:713
msgid "Country"
msgstr "Ülke"

#: src/page/auth/login.vue:32
msgid "Create Account"
msgstr "Hesap Oluştur"

#: src/dialog/photo/album.vue:21
msgid "Create album"
msgstr "Albüm Oluştur"

#: src/page/admin/sessions.vue:97 src/dialog/photo/edit/info.vue:179
msgid "Created"
msgstr "Oluşturuldu"

#: src/page/library/index.vue:185
msgid "Creating thumbnails for"
msgstr "Önizlemeler üretiliyor"

#: src/options/options.js:469
msgid "Cubic: Moderate Quality, Good Performance"
msgstr "Cubic: Ortalama Kalite, İyi Performans"

#: src/dialog/account/password.vue:136
msgid "Current Password"
msgstr "Mevcut Şifre"

#: src/page/about/feedback.vue:5 src/options/options.js:458
msgid "Customer Support"
msgstr "Müşteri Hizmetleri"

#: src/options/options.js:449
msgid "Cyan"
msgstr "Cyan"

#: src/options/options.js:422
msgid "Daily"
msgstr "Günlük"

#: src/page/settings/account.vue:579 src/dialog/photo/edit/details.vue:116
msgid "Day"
msgstr "Gün"

#: src/dialog/account/passcode.vue:132 src/dialog/account/passcode.vue:22
msgid "Deactivate"
msgstr "Devre dışı bırakmak"

#: src/page/settings/advanced.vue:76
msgid "Debug Logs"
msgstr "Hata Kayıtları"

#: src/options/admin.js:31 src/page/admin/sessions.vue:61
#: src/page/admin/users.vue:100 src/model/session.js:64 src/model/user.js:217
#: src/options/auth.js:20 src/options/auth.js:21 src/options/auth.js:39
#: src/options/auth.js:40 src/options/options.js:309 src/options/options.js:373
#: src/options/themes.js:492 src/page/places.vue:141
msgid "Default"
msgstr "Varsayılan"

#: src/dialog/service/edit.vue:210
msgid "Default Folder"
msgstr "Varsayılan Klasör"

#: src/dialog/admin/sessions/remove.vue:18 src/dialog/admin/users/remove.vue:18
#: src/component/album/clipboard.vue:153 src/component/label/clipboard.vue:82
#: src/component/photo/clipboard.vue:272 src/dialog/album/delete.vue:18
#: src/dialog/file/delete.vue:18 src/dialog/label/delete.vue:18
#: src/dialog/photo/delete.vue:21 src/dialog/photo/edit/files.vue:44
#: src/dialog/photo/edit/files.vue:41 src/dialog/service/remove.vue:18
#: src/dialog/share.vue:228 src/page/library/errors.vue:96
#: src/page/settings/general.vue:363
msgid "Delete"
msgstr "Sil"

#: src/component/photo/toolbar.vue:154 src/component/photo/toolbar.vue:503
msgid "Delete All"
msgstr "Tümünü Sil"

#: src/page/library/index.vue:143
msgid "Delete orphaned index entries, sidecar files and thumbnails."
msgstr "Artık dizin girişlerini, sidecar dosyalarını ve küçük resimleri silin."

#: src/component/photo/cards.vue:461 src/dialog/album/edit.vue:148
#: src/dialog/photo/edit/details.vue:609 src/page/albums.vue:570
msgid "Description"
msgstr "Tanım"

#: src/dialog/webdav.vue:39
msgid "Detailed instructions can be found in our User Guide."
msgstr "Kullanıcı kılavuzunda detaylı adımlar bulunabilir."

#: src/dialog/photo/edit.vue:28 src/dialog/photo/edit.vue:2
#: src/dialog/photo/edit.vue:157
msgid "Details"
msgstr "Detaylar"

#: src/dialog/photo/edit/files.vue:44
msgid "Dimensions"
msgstr "Boyutlar"

#: src/page/settings/advanced.vue:142
msgid "Disable Backups"
msgstr "Yedekleri Devredışı Bırak"

#: src/page/settings/advanced.vue:165
msgid "Disable built-in WebDAV server. Requires a restart."
msgstr "Yerleşik WebDAV sunucusunu devre dışı bırakın. Yeniden başlatma gerektirir."

#: src/page/settings/advanced.vue:493
msgid "Disable Darktable"
msgstr "Darktable'ı devre dışı bırak"

#: src/page/settings/advanced.vue:208
msgid "Disable ExifTool"
msgstr "ExifTool'u devre dışı bırak"

#: src/page/settings/advanced.vue:581
msgid "Disable FFmpeg"
msgstr "FFmpeg'i devre dışı bırak"

#: src/page/settings/advanced.vue:559
msgid "Disable ImageMagick"
msgstr "ImageMagick'i devre dışı bırakın"

#: src/page/settings/advanced.vue:186
msgid "Disable Places"
msgstr "Yerleri Devre Dışı Bırak"

#: src/page/settings/advanced.vue:515
msgid "Disable RawTherapee"
msgstr "RawTherapee'yi devre dışı bırak"

#: src/page/settings/advanced.vue:230
msgid "Disable TensorFlow"
msgstr "TensorFlow'u devre dışı bırak"

#: src/page/settings/advanced.vue:605
msgid "Disable Vectors"
msgstr "Vektörleri Devre Dışı Bırak"

#: src/page/settings/advanced.vue:164
msgid "Disable WebDAV"
msgstr "WebDAV'ı devre dışı bırak"

#: src/page/settings/advanced.vue:187
msgid "Disables reverse geocoding and maps."
msgstr "Ters coğrafi kodlamayı ve haritaları devre dışı bırakır."

#: src/page/settings/advanced.vue:606
msgid "Disables vector graphics support."
msgstr "Vektör grafikleri desteğini devre dışı bırakır."

#: src/page/settings/advanced.vue:582
msgid "Disables video transcoding and thumbnail extraction."
msgstr "Video kod dönüştürmeyi ve küçük resim çıkarmayı devre dışı bırakır."

#: src/app/routes.js:441 src/app/routes.js:448 src/app/routes.js:455
#: src/app/routes.js:462
msgid "Discover"
msgstr "Keşfetmek"

#: src/dialog/admin/users/add.vue:151 src/dialog/admin/users/edit.vue:99
#: src/page/admin/users.vue:35 src/page/settings/account.vue:195
msgid "Display Name"
msgstr "Ekran adı"

#: src/page/settings/advanced.vue:143
msgid "Don't backup photo and album metadata to YAML files."
msgstr "Fotoğraf ve albüm meta verilerini YAML dosyalarına yedeklemeyin."

#: src/page/settings/advanced.vue:209
msgid "Don't create ExifTool JSON files for improved metadata extraction."
msgstr "Gelişmiş meta veri ayıklaması için ExifTool JSON dosyaları oluşturmayın."

#: src/page/settings/advanced.vue:99
msgid "Don't modify originals folder. Disables import, upload, and delete."
msgstr "Orijinaller klasörünü değiştirmeyin. İçe aktarmayı, yüklemeyi ve silmeyi devre dışı bırakır."

#: src/page/settings/advanced.vue:494
msgid "Don't use Darktable to convert RAW images."
msgstr "RAW görüntüleri dönüştürmek için Darktable kullanmayın."

#: src/page/settings/advanced.vue:560
msgid "Don't use ImageMagick to convert images."
msgstr "Görüntüleri dönüştürmek için ImageMagick kullanmayın."

#: src/page/settings/advanced.vue:516
msgid "Don't use RawTherapee to convert RAW images."
msgstr "RAW görüntüleri dönüştürmek için RawTherapee kullanmayın."

#: src/page/settings/advanced.vue:231
msgid "Don't use TensorFlow for image classification."
msgstr "Görüntü sınıflandırması için TensorFlow kullanmayın."

#: src/options/options.js:462
msgid "Donations"
msgstr "Bağışlar"

#: src/dialog/account/apps.vue:62 src/dialog/account/apps.vue:18
#: src/dialog/photo/edit/details.vue:118 src/dialog/share.vue:26
msgid "Done"
msgstr "Tamamlandı"

#: src/dialog/upload.vue:39 src/page/library/import.vue:7
#: src/page/library/index.vue:8
msgid "Done."
msgstr "Tamamlandı."

#: src/component/album/clipboard.vue:107 src/component/album/toolbar.vue:120
#: src/component/file/clipboard.vue:62 src/component/photo-viewer.vue:78
#: src/component/photo/clipboard.vue:157 src/component/subject/clipboard.vue:60
#: src/dialog/photo/edit/files.vue:35 src/dialog/photo/edit/files.vue:32
#: src/page/settings/general.vue:132 src/page/settings/general.vue:253
msgid "Download"
msgstr "İndirmek"

#: src/page/settings/general.vue:648
msgid "Download only original media files, without any automatically generated files."
msgstr "Otomatik olarak oluşturulan dosyalar olmadan yalnızca orijinal medya dosyalarını indirin."

#: src/dialog/service/edit.vue:338
msgid "Download remote files"
msgstr "Uzak dosyaları indir"

#: src/page/settings/general.vue:254
msgid "Download single files and zip archives."
msgstr "Tek dosyaları ve zip arşivlerini indirin."

#: src/component/album/clipboard.vue:102 src/component/album/toolbar.vue:118
#: src/component/file/clipboard.vue:46 src/component/label/clipboard.vue:80
#: src/component/photo-viewer.vue:161 src/component/photo/cards.vue:132
#: src/component/photo/clipboard.vue:211 src/component/photo/list.vue:123
#: src/component/subject/clipboard.vue:55 src/dialog/photo/edit/files.vue:112
#: src/page/library/browse.vue:111
msgid "Downloading…"
msgstr "İndiriliyor…"

#: src/page/settings/advanced.vue:281
msgid "Downscaling Filter"
msgstr "Ölçek küçültme filtresi"

#: src/page/about/feedback.vue:16
msgid "Due to the high volume of emails we receive, our team may be unable to get back to you immediately."
msgstr "Aldığımız e-postaların yoğunluğu nedeniyle ekibimiz size hemen geri dönüş yapamayabilir."

#: src/page/library/browse.vue:37
msgid "Duplicates will be skipped and only appear once."
msgstr "Yinelenenler atlanacak ve yalnızca bir kez görünecek."

#: src/dialog/photo/edit/files.vue:121 src/dialog/photo/edit/files.vue:118
msgid "Duration"
msgstr "Süre"

#: src/page/settings/advanced.vue:304
msgid "Dynamic Previews"
msgstr "Dinamik Önizlemeler"

#: src/page/settings/advanced.vue:305
msgid "Dynamic rendering requires a powerful server. It is not recommended for NAS devices."
msgstr "Dinamik oluşturma, güçlü bir sunucu gerektirir. NAS cihazları için önerilmez."

#: src/page/settings/advanced.vue:347
msgid "Dynamic Size Limit: %{n}px"
msgstr "Dinamik Boyut Sınırı: %{n}px"

#: src/page/about/feedback.vue:198 src/page/about/feedback.vue:197
msgid "E-Mail"
msgstr "E-Posta"

#: src/component/album/clipboard.vue:86 src/component/album/toolbar.vue:82
#: src/component/photo-viewer.vue:97 src/component/photo/clipboard.vue:111
#: src/page/settings/general.vue:319
msgid "Edit"
msgstr "Düzenle"

#: src/dialog/album/edit.vue:8
msgid "Edit %{name}"
msgstr "%{name} i düzenle"

#: src/dialog/admin/users/edit.vue:58 src/dialog/service/edit.vue:146
msgid "Edit Account"
msgstr "Hesabı Düzenle"

#: src/dialog/photo/edit.vue:54
msgid "Edit Photo"
msgstr "Fotoğrafı Düzenle"

#: src/dialog/photo/edit/info.vue:195
msgid "Edited"
msgstr "Düzenlendi"

#: src/dialog/admin/users/add.vue:176 src/dialog/admin/users/edit.vue:317
#: src/page/settings/account.vue:224 src/page/settings/account.vue:748
msgid "Email"
msgstr "E-posta"

#: src/page/settings/advanced.vue:121
msgid "Enable new features currently under development."
msgstr "Şu anda geliştirilmekte olan yeni özellikleri etkinleştirin."

#: src/page/settings/advanced.vue:538
msgid "Enables RAW converter presets. May reduce performance."
msgstr "RAW dönüştürücü ön ayarlarını etkinleştirir. Performansı azaltabilir."

#: src/dialog/account/passcode.vue:30 src/dialog/account/passcode.vue:11
msgid "Enabling two-factor authentication means that you will need a randomly generated verification code to log in, so even if someone gains access to your password, they will not be able to access your account."
msgstr "İki faktörlü kimlik doğrulamayı etkinleştirmek, oturum açmak için rastgele oluşturulmuş bir doğrulama koduna ihtiyacınız olacağı anlamına gelir; dolayısıyla birisi şifrenize erişse bile hesabınıza erişemez."

#: src/common/api.js:122
msgid "Enter verification code"
msgstr "dogrulama kodunu giriniz"

#: src/dialog/account/apps.vue:23 src/dialog/account/apps.vue:4
msgid "Enter your password to confirm the action and continue:"
msgstr "İşlemi onaylamak ve devam etmek için şifrenizi girin:"

#: src/page/connect.vue:14
msgid "Error"
msgstr "Hata"

#: src/app/routes.js:316 src/component/navigation.vue:400
msgid "Errors"
msgstr "Hatalar"

#: src/dialog/photo/edit/info.vue:74
msgid "Estimate"
msgstr "Tahmin"

#: src/page/settings/library.vue:70
msgid "Estimate the approximate location of pictures without coordinates."
msgstr "Koordinatları olmayan resimlerin yaklaşık konumunu tahmin edin."

#: src/page/settings/library.vue:69
msgid "Estimates"
msgstr "Tahminler"

#: src/options/options.js:423
msgid "Every two days"
msgstr "iki günde bir"

#: src/page/settings/general.vue:210
msgid "Exclude content marked as private from search results, shared albums, labels, and places."
msgstr "Özel olarak işaretlenen içeriği arama sonuçlarından, paylaşılan albümlerden, etiketlerden ve yerlerden hariç tutun."

#: src/page/people/new.vue:92 src/page/people/recognized.vue:141
msgid "Exclude hidden"
msgstr "Gizlenenleri hariç tut"

#: src/component/navigation.vue:294
msgid "Expand"
msgstr "Genişlet"

#: src/component/photo/toolbar.vue:189 src/page/albums.vue:173
msgid "Expand Search"
msgstr "Aramayı Genişlet"

#: src/page/settings/advanced.vue:120
msgid "Experimental Features"
msgstr "Deneysel Özellikler"

#: src/page/admin/sessions.vue:109 src/page/admin/sessions.vue:31
#: src/dialog/account/apps.vue:61 src/dialog/account/apps.vue:462
#: src/dialog/service/edit.vue:249 src/dialog/share.vue:67
msgid "Expires"
msgstr "Süre sonu"

#: src/dialog/photo/edit/details.vue:413
msgid "Exposure"
msgstr "Pozlama"

#: src/dialog/photo/edit/details.vue:465
msgid "F Number"
msgstr "F Numarası"

#: src/model/face.js:163
msgid "Face"
msgstr "Yüz"

#: src/dialog/photo/edit/info.vue:87
msgid "Faces"
msgstr "yüzler"

#: src/dialog/account/apps.vue:94 src/dialog/account/passcode.vue:68
#: src/dialog/photo/edit/files.vue:66 src/dialog/photo/edit/info.vue:60
#: src/dialog/share.vue:63 src/dialog/webdav.vue:39
msgid "Failed copying to clipboard"
msgstr "Panoya kopyalanamadı"

#: src/dialog/share.vue:106
msgid "Failed removing link"
msgstr "Bağlantı kaldırılamadı"

#: src/dialog/share.vue:87
msgid "Failed updating link"
msgstr "Bağlantı güncellenemedi"

#: src/dialog/admin/users/edit.vue:235 src/page/settings/account.vue:168
msgid "Family Name"
msgstr "Aile Adı"

#: src/options/options.js:293
msgid "Fast"
msgstr "Hızlı"

#: src/dialog/album/edit.vue:213 src/dialog/photo/edit/info.vue:107
msgid "Favorite"
msgstr "Favori"

#: src/app/routes.js:221 src/component/navigation.vue:236
#: src/component/navigation.vue:930 src/page/albums.vue:88
msgid "Favorites"
msgstr "Favoriler"

#: src/page/about/feedback.vue:7 src/options/options.js:460
msgid "Feature Request"
msgstr "Özellik isteği"

#: src/page/settings/account.vue:950 src/page/settings/account.vue:804
msgid "Feed"
msgstr "Besleme"

#: src/component/navigation.vue:441 src/component/navigation.vue:35
msgid "Feedback"
msgstr "Geri bildirim"

#: src/options/options.js:475
msgid "Female"
msgstr "Kadın"

#: src/model/file.js:291
msgid "File"
msgstr "Dosya"

#: src/app/routes.js:303 src/dialog/photo/edit/files.vue:47
#: src/dialog/photo/edit/files.vue:44
msgid "File Browser"
msgstr "Dosya tarayıcısı"

#: src/page/settings/advanced.vue:96
msgid "File Conversion"
msgstr "Dosya Dönüştürme"

#: src/component/album/toolbar.vue:73 src/component/photo/toolbar.vue:78
#: src/dialog/album/edit.vue:25
msgid "File Name"
msgstr "Dosya Adı"

#: src/component/album/toolbar.vue:74 src/component/photo/toolbar.vue:79
#: src/dialog/album/edit.vue:26
msgid "File Size"
msgstr "Dosya Boyutu"

#: src/dialog/photo/edit/files.vue:71 src/dialog/photo/edit/files.vue:68
msgid "Filename"
msgstr "Dosya Adı"

#: src/component/navigation.vue:590 src/dialog/photo/edit.vue:66
#: src/dialog/photo/edit.vue:6 src/dialog/photo/edit.vue:295
msgid "Files"
msgstr "Dosyalar"

#: src/page/settings/library.vue:214
msgid "Files with sequential names like 'IMG_1234 (2)' and 'IMG_1234 (3)' belong to the same picture."
msgstr "'IMG_1234 (2)' ve 'IMG_1234 (3)' gibi sıralı adlara sahip dosyalar aynı resme aittir."

#: src/dialog/photo/edit/details.vue:487
msgid "Focal Length"
msgstr "Odak uzaklığı"

#: src/dialog/photo/edit/info.vue:25 src/dialog/service/edit.vue:287
#: src/dialog/service/edit.vue:293 src/dialog/share/upload.vue:141
#: src/model/folder.js:199 src/page/library/browse.vue:72
msgid "Folder"
msgstr "Klasör"

#: src/page/library/browse.vue:318
msgid "Folder contains %{n} files"
msgstr "Klasör %{n} dosya içeriyor"

#: src/page/library/browse.vue:310
msgid "Folder is empty"
msgstr "Klasör boş"

#: src/app/routes.js:201 src/component/navigation.vue:337
#: src/component/navigation.vue:1285
msgid "Folders"
msgstr "Klasörler"

#: src/page/auth/login.vue:45
msgid "Forgot password?"
msgstr "Parolanızı mı unuttunuz?"

#: src/dialog/photo/edit/files.vue:133 src/dialog/photo/edit/files.vue:130
msgid "FPS"
msgstr "FPS"

#: src/dialog/photo/edit/files.vue:127 src/dialog/photo/edit/files.vue:124
msgid "Frames"
msgstr "Çerçeveler"

#: src/options/auth.js:54 src/options/auth.js:64
msgid "Full Access"
msgstr "Tam erişim"

#: src/component/photo-viewer.vue:172
msgid "Fullscreen"
msgstr "Tam ekran"

#: src/dialog/admin/users/edit.vue:117 src/page/settings/account.vue:83
msgid "Gender"
msgstr "Cinsiyet"

#: src/page/settings.vue:36
msgid "General"
msgstr "Genel"

#: src/dialog/account/apps.vue:96 src/dialog/account/apps.vue:24
msgid "Generate"
msgstr "Oluştur"

#: src/dialog/admin/users/edit.vue:208 src/page/settings/account.vue:142
msgid "Given Name"
msgstr "Verilen İsim"

#: src/page/settings/advanced.vue:6
msgid "Global Options"
msgstr "Küresel Seçenekler"

#: src/options/options.js:444
msgid "Gold"
msgstr "Altın"

#: src/options/options.js:447
msgid "Green"
msgstr "Yeşil"

#: src/options/options.js:453
msgid "Grey"
msgstr "Gri"

#: src/options/admin.js:22 src/options/auth.js:10
msgid "Guest"
msgstr "Misafir"

#: src/dialog/photo/edit/files.vue:65 src/dialog/photo/edit/files.vue:62
msgid "Hash"
msgstr "Karma"

#: src/page/help.vue:4
msgid "Help"
msgstr "Yardım"

#: src/app/routes.js:72 src/app/routes.js:78
msgid "Help & Support"
msgstr "Yardım & Destek"

#: src/component/navigation.vue:391
msgid "Hidden"
msgstr "Gizli"

#: src/app/routes.js:309
msgid "Hidden Files"
msgstr "Gizli Dosyalar"

#: src/page/people/new.vue:229 src/page/people/recognized.vue:302
msgid "Hide"
msgstr "Gizle"

#: src/page/settings/general.vue:342
msgid "Hide photos that have been moved to archive."
msgstr "Arşive taşınan fotoğrafları gizleyin."

#: src/options/options.js:377
msgid "High"
msgstr "Yüksek"

#: src/dialog/photo/edit/files.vue:147 src/dialog/photo/edit/files.vue:144
msgid "High Dynamic Range (HDR)"
msgstr "Yüksek Dinamik Aralık (HDR)"

#: src/page/about/feedback.vue:155 src/page/about/feedback.vue:154
msgid "How can we help?"
msgstr "Nasıl yardımcı olabiliriz?"

#: src/dialog/account/passcode.vue:117 src/dialog/account/passcode.vue:7
msgid "If you lose access to your authenticator app or device, you can use your recovery code to regain access to your account."
msgstr "Kimlik doğrulayıcı uygulamanıza veya cihazınıza erişiminizi kaybederseniz, hesabınıza yeniden erişim sağlamak için kurtarma kodunuzu kullanabilirsiniz."

#: src/dialog/photo/edit/labels.vue:45
msgid "image"
msgstr "resim"

#: src/dialog/photo/edit/info.vue:78 src/model/file.js:213
#: src/options/options.js:346
msgid "Image"
msgstr "Resim"

#: src/page/settings/advanced.vue:56
msgid "Image Quality"
msgstr "Görüntü Kalitesi"

#: src/page/library.vue:45 src/page/library/import.vue:43
#: src/page/settings/general.vue:275
msgid "Import"
msgstr "İçe aktarmak"

#: src/page/library/import.vue:120
msgid "Import failed"
msgstr "İçe aktarılamadı"

#: src/page/library/import.vue:25
msgid "Imported files will be sorted by date and given a unique name to avoid duplicates."
msgstr "İçe aktarılan dosyalar tarihe göre sıralanacak ve yinelemeleri önlemek için benzersiz bir ad verilecektir."

#: src/page/settings/general.vue:276
msgid "Imported files will be sorted by date and given a unique name."
msgstr "İçe aktarılan dosyalar tarihe göre sıralanacak ve benzersiz bir ad verilecektir."

#: src/page/library/import.vue:5
msgid "Importing %{name}…"
msgstr "%{name} içe aktarılıyor…"

#: src/page/library/import.vue:6
msgid "Importing files to originals…"
msgstr "Dosyalar orijinallere aktarılıyor…"

#: src/dialog/photo/edit/files.vue:219 src/dialog/photo/edit/files.vue:228
#: src/dialog/photo/edit/files.vue:216 src/dialog/photo/edit/files.vue:225
msgid "in"
msgstr "içinde"

#: src/component/photo/cards.vue:13 src/component/photo/cards.vue:11
#: src/component/photo/cards.vue:1 src/component/photo/list.vue:13
#: src/component/photo/list.vue:1 src/component/photo/mosaic.vue:13
#: src/component/photo/mosaic.vue:1 src/page/labels.vue:42
#: src/page/library/browse.vue:38
msgid "In case pictures you expect are missing, please rescan your library and wait until indexing has been completed."
msgstr "Beklediğiniz resimlerin eksik olması durumunda lütfen kitaplığınızı yeniden tarayın ve indeksleme tamamlanana kadar bekleyin."

#: src/page/settings/general.vue:669
msgid "Include RAW image files when downloading stacks and archives."
msgstr "Yığınları ve arşivleri indirirken RAW görüntü dosyalarını ekleyin."

#: src/page/settings/general.vue:690
msgid "Include sidecar files when downloading stacks and archives."
msgstr "Yığınları ve arşivleri indirirken sidecar dosyalarını ekleyin."

#: src/component/navigation.vue:596 src/page/library.vue:35
#: src/page/settings/library.vue:6
msgid "Index"
msgstr "Dizin"

#: src/page/settings/general.vue:408
msgid "Index and import files through the user interface."
msgstr "Kullanıcı arayüzü üzerinden dosyaları indeksleyin ve içe aktarın."

#: src/page/library/index.vue:148 src/page/library/index.vue:154
msgid "Indexing"
msgstr "Indeksleniyor"

#: src/page/library/index.vue:130
msgid "Indexing failed"
msgstr "İndeksleme başarısız"

#: src/page/library/index.vue:7
msgid "Indexing media and sidecar files…"
msgstr "Medya ve yardımcı dosyalar indeksleniyor…"

#: src/dialog/photo/edit/files.vue:59 src/dialog/photo/edit/files.vue:56
msgid "Instance ID"
msgstr "Ortam ID"

#: src/dialog/service/edit.vue:309
msgid "Interval"
msgstr "Aralık"

#: src/dialog/admin/users/add.vue:154 src/dialog/admin/users/add.vue:179
#: src/dialog/admin/users/edit.vue:127 src/dialog/admin/users/edit.vue:154
#: src/dialog/admin/users/edit.vue:211 src/dialog/admin/users/edit.vue:238
#: src/dialog/admin/users/edit.vue:264 src/dialog/admin/users/edit.vue:292
#: src/dialog/admin/users/edit.vue:320 src/page/settings/account.vue:93
#: src/page/settings/account.vue:119 src/page/settings/account.vue:145
#: src/page/settings/account.vue:171 src/page/settings/account.vue:227
#: src/page/settings/account.vue:286 src/page/settings/account.vue:314
#: src/page/settings/account.vue:697 src/page/settings/account.vue:723
#: src/page/settings/account.vue:751 src/page/settings/account.vue:779
#: src/page/settings/account.vue:843 src/page/settings/account.vue:870
#: src/page/settings/account.vue:897 src/page/settings/account.vue:925
#: src/page/settings/account.vue:953 src/page/settings/account.vue:724
#: src/page/settings/account.vue:807
msgid "Invalid"
msgstr "Geçersiz"

#: src/dialog/photo/edit/details.vue:143
msgid "Invalid date"
msgstr "Geçersiz tarih"

#: src/page/connect.vue:74 src/page/connect.vue:80 src/page/connect.vue:77
#: src/page/connect.vue:84
msgid "Invalid parameters"
msgstr "Geçersiz parametreler"

#: src/dialog/photo/edit.vue:119 src/model/thumb.js:74
msgid "Invalid photo selected"
msgstr "Geçersiz fotoğraf seçildi"

#: src/dialog/account/passcode.vue:89 src/dialog/account/passcode.vue:118
#: src/dialog/account/passcode.vue:11 src/dialog/account/passcode.vue:8
msgid "It is a one-time use code that will disable 2FA for your account when you use it."
msgstr "Bu, kullandığınızda hesabınız için 2FA'yı devre dışı bırakacak tek kullanımlık bir koddur."

#: src/model/rest.js:165
msgid "Item"
msgstr "Öğe"

#: src/page/settings/advanced.vue:322
msgid "JPEG Quality: %{n}"
msgstr "JPEG Kalitesi: %{n}"

#: src/page/settings/advanced.vue:428
msgid "JPEG Size Limit: %{n}px"
msgstr "JPEG Boyut Sınırı: %{n}px"

#: src/page/library/import.vue:26
msgid "JPEGs and thumbnails are automatically rendered as needed."
msgstr "JPEG'ler ve küçük resimler, gerektiğinde otomatik olarak oluşturulur."

#: src/dialog/photo/edit/details.vue:634
msgid "Keywords"
msgstr "Anahtar Kelimeler"

#: src/dialog/photo/edit/labels.vue:24 src/model/label.js:124
msgid "Label"
msgstr "Etiket"

#: src/app/routes.js:322 src/component/navigation.vue:324
#: src/component/navigation.vue:1240 src/dialog/photo/edit.vue:40
#: src/dialog/photo/edit.vue:6 src/dialog/photo/edit.vue:194
#: src/page/settings/general.vue:187
msgid "Labels"
msgstr "Etiketler"

#: src/component/label/clipboard.vue:62
msgid "Labels deleted"
msgstr "Etiketler silindi"

#: src/options/options.js:468
msgid "Lanczos: Detail Preservation, Minimal Artifacts"
msgstr "Lanczos: Detayların Korunması, Minimal Eserler"

#: src/page/settings/general.vue:94
msgid "Language"
msgstr "Dil"

#: src/page/admin/sessions.vue:103 src/page/admin/sessions.vue:30
msgid "Last Active"
msgstr "Son Aktif"

#: src/page/admin/users.vue:45
msgid "Last Login"
msgstr "Son Giriş"

#: src/page/settings/services.vue:30
msgid "Last Sync"
msgstr "Son Senkronizasyon"

#: src/dialog/account/apps.vue:55
msgid "Last Used"
msgstr "Son kullanılan"

#: src/dialog/photo/edit/details.vue:309 src/dialog/photo/edit/info.vue:149
msgid "Latitude"
msgstr "Enlem"

#: src/options/admin.js:39 src/options/auth.js:29
msgid "LDAP/AD"
msgstr "LDAP/AD"

#: src/page/connect.vue:130 src/dialog/sponsor.vue:37
#: src/page/about/about.vue:39 src/page/about/about.vue:18
#: src/page/about/about.vue:273 src/page/connect.vue:100
msgid "Learn more"
msgstr "Daha fazla bilgi edin"

#: src/component/navigation.vue:618
msgid "Legal Information"
msgstr "Yasal Bilgiler"

#: src/component/photo/cards.vue:529 src/dialog/photo/edit/details.vue:433
msgid "Lens"
msgstr "Lens"

#: src/app/routes.js:358 src/app/routes.js:365 src/app/routes.js:372
#: src/component/navigation.vue:363 src/component/navigation.vue:373
#: src/component/navigation.vue:4 src/component/navigation.vue:1377
#: src/page/settings.vue:48 src/page/settings/general.vue:407
msgid "Library"
msgstr "Kütüphane"

#: src/page/connect.vue:4 src/app/routes.js:66 src/component/navigation.vue:449
#: src/component/navigation.vue:43 src/dialog/photo/edit/details.vue:560
#: src/page/about/license.vue:4
msgid "License"
msgstr "Lisans"

#: src/component/photo-viewer.vue:144
msgid "Like"
msgstr "Sevmek"

#: src/options/options.js:446
msgid "Lime"
msgstr "Sarı"

#: src/page/library/browse.vue:320
msgid "Limit reached, showing first %{n} files"
msgstr "Sınıra ulaşıldı, ilk %{n} dosya gösteriliyor"

#: src/options/options.js:470
msgid "Linear: Very Smooth, Best Performance"
msgstr "Doğrusal: Çok Pürüzsüz, En İyi Performans"

#: src/model/link.js:117 src/options/auth.js:30 src/options/auth.js:31
msgid "Link"
msgstr "Link"

#: src/component/album/toolbar.vue:64 src/component/photo/toolbar.vue:71
msgid "List"
msgstr "Liste"

#: src/app/routes.js:228 src/component/photo/cards.vue:297
#: src/component/photo/cards.vue:492 src/component/photo/list.vue:183
#: src/component/photo/mosaic.vue:218 src/options/options.js:358
msgid "Live"
msgstr "Canlı"

#: src/component/navigation.vue:209
msgid "Live Photos"
msgstr "Canlı Fotoğraflar"

#: src/options/admin.js:35 src/options/auth.js:22 src/options/auth.js:27
msgid "Local"
msgstr "Yerel"

#: src/dialog/photo/edit/details.vue:193 src/options/options.js:35
msgid "Local Time"
msgstr "Yerel Saat"

#: src/dialog/photo/edit/labels.vue:47
msgid "location"
msgstr "konum"

#: src/page/settings/account.vue:840 src/component/photo/cards.vue:554
#: src/component/photo/list.vue:143 src/dialog/album/edit.vue:126
#: src/dialog/photo/edit/info.vue:80 src/page/albums.vue:90
#: src/page/settings/account.vue:694
msgid "Location"
msgstr "Konum"

#: src/page/library/errors.vue:45 src/page/library/errors.vue:1
msgid "Log messages appear here whenever PhotoPrism comes across broken files, or there are other potential issues."
msgstr "PhotoPrism bozuk dosyalarla karşılaştığında veya başka olası sorunlar olduğunda günlük mesajları burada görünür."

#: src/component/navigation.vue:479 src/component/navigation.vue:1778
#: src/component/navigation.vue:2092
msgid "Login"
msgstr "Giriş"

#: src/component/navigation.vue:534 src/component/navigation.vue:1929
#: src/component/navigation.vue:1960 src/component/navigation.vue:2011
msgid "Logout"
msgstr "Çıkış"

#: src/component/navigation.vue:602 src/page/library.vue:58
#: src/page/settings/general.vue:451
msgid "Logs"
msgstr "Kayıtlar"

#: src/dialog/photo/edit/details.vue:337 src/dialog/photo/edit/info.vue:157
msgid "Longitude"
msgstr "Boylam"

#: src/options/options.js:381
msgid "Low"
msgstr "Düşük"

#: src/options/options.js:336
msgid "Low Resolution"
msgstr "Düşük Çözünürlük"

#: src/options/options.js:440
msgid "Magenta"
msgstr "Magenta"

#: src/dialog/photo/edit/files.vue:196 src/dialog/photo/edit/files.vue:193
msgid "Main Color"
msgstr "Ana renk"

#: src/options/options.js:474
msgid "Male"
msgstr "Erkek"

#: src/page/connect.vue:62 src/page/connect.vue:85 src/page/about/about.vue:54
#: src/page/about/about.vue:9 src/page/connect.vue:59
msgid "Manage Account"
msgstr "Hesabı Yönet"

#: src/dialog/photo/edit/labels.vue:43
msgid "manual"
msgstr "el ile"

#: src/dialog/service/edit.vue:53
msgid "Manual Upload"
msgstr "Manuel Yükleme"

#: src/page/settings/general.vue:559
msgid "Maps"
msgstr "Haritalar"

#: src/model/marker.js:142
msgid "Marker"
msgstr "İşaretleyici"

#: src/options/options.js:297
msgid "Medium"
msgstr "Orta"

#: src/page/connect.vue:4
msgid "Membership"
msgstr "Üyelik"

#: src/dialog/people/merge.vue:25
msgid "Merge %{a} with %{b}?"
msgstr "0] ile %{b}'i birleştirelim mi?"

#: src/page/about/feedback.vue:34 src/page/about/feedback.vue:27
msgid "Message sent"
msgstr "Mesaj Gönderildi"

#: src/dialog/photo/edit/info.vue:70
msgid "Metadata"
msgstr "Metadata"

#: src/options/auth.js:56 src/options/auth.js:72
msgid "Metrics"
msgstr "Metrikler"

#: src/component/navigation.vue:247
msgid "Minimize"
msgstr "Küçült"

#: src/dialog/photo/edit/files.vue:208 src/dialog/photo/edit/files.vue:205
msgid "Missing"
msgstr "Eksik"

#: src/app/routes.js:162 src/component/navigation.vue:249
#: src/component/navigation.vue:975 src/page/settings/general.vue:165
msgid "Moments"
msgstr "Anlar"

#: src/component/navigation.vue:85
msgid "Monochrome"
msgstr "Monokrom"

#: src/page/settings/account.vue:602 src/component/photo/toolbar.vue:412
#: src/dialog/photo/edit/details.vue:142
msgid "Month"
msgstr "Ay"

#: src/component/album/toolbar.vue:62 src/component/photo/toolbar.vue:69
msgid "Mosaic"
msgstr "Mozaik"

#: src/component/album/toolbar.vue:76 src/component/photo/toolbar.vue:81
#: src/dialog/album/edit.vue:28
msgid "Most Relevant"
msgstr "En Alakalı"

#: src/page/library/import.vue:120
msgid "Move Files"
msgstr "Dosyaları Taşı"

#: src/dialog/account/password.vue:168
msgid "Must have at least %{n} characters."
msgstr "En az %{n} karakter olmalıdır."

#: src/page/about/feedback.vue:175 src/component/photo/cards.vue:542
#: src/component/photo/list.vue:143 src/component/photo/list.vue:235
#: src/dialog/account/apps.vue:46 src/dialog/account/apps.vue:415
#: src/dialog/album/edit.vue:105 src/dialog/photo/edit/files.vue:42
#: src/dialog/photo/edit/info.vue:31 src/dialog/photo/edit/info.vue:76
#: src/dialog/photo/edit/labels.vue:84 src/dialog/photo/edit/labels.vue:200
#: src/dialog/photo/edit/people.vue:26 src/dialog/photo/edit/people.vue:226
#: src/dialog/service/edit.vue:427 src/page/about/feedback.vue:174
#: src/page/albums.vue:89 src/page/auth/login.vue:85
#: src/page/auth/login.vue:152 src/page/labels.vue:347
#: src/page/people/new.vue:52 src/page/people/new.vue:305
#: src/page/people/recognized.vue:403 src/page/settings/services.vue:26
msgid "Name"
msgstr "Ad"

#: src/component/album/toolbar.vue:85 src/dialog/album/edit.vue:32
#: src/dialog/photo/edit/labels.vue:34 src/dialog/photo/edit/people.vue:29
#: src/page/labels.vue:45 src/page/library/browse.vue:44
#: src/page/people/new.vue:46 src/page/people/recognized.vue:45
msgid "Name too long"
msgstr "İsim çok uzun"

#: src/page/admin/users.vue:128 src/options/options.js:418
#: src/options/options.js:428 src/page/settings/services.vue:54
msgid "Never"
msgstr "Asla"

#: src/page/people.vue:29
msgid "New"
msgstr "Yeni"

#: src/dialog/account/password.vue:165
msgid "New Password"
msgstr "Yeni Şifre"

#: src/component/album/toolbar.vue:69 src/component/photo/toolbar.vue:74
#: src/dialog/album/edit.vue:21 src/page/albums.vue:91
msgid "Newest First"
msgstr "Yeniden Eskiye"

#: src/dialog/people/merge.vue:15 src/dialog/photo/archive.vue:15
#: src/dialog/photo/edit/info.vue:354 src/dialog/photo/edit/info.vue:375
#: src/dialog/photo/edit/info.vue:396 src/dialog/photo/edit/info.vue:417
#: src/dialog/photo/edit/info.vue:437
msgid "No"
msgstr "Hayır"

#: src/page/albums.vue:73 src/page/albums.vue:505
msgid "No albums found"
msgstr "Hiç albüm bulunamadı"

#: src/dialog/photo/edit/labels.vue:69 src/page/labels.vue:38
#: src/page/labels.vue:422
msgid "No labels found"
msgstr "Etiket bulunamadı"

#: src/dialog/photo/edit/people.vue:5 src/page/people/new.vue:29
#: src/page/people/new.vue:283 src/page/people/new.vue:372
#: src/page/people/recognized.vue:42 src/page/people/recognized.vue:497
msgid "No people found"
msgstr "Hiç kimse bulunamadı"

#: src/common/viewer.js:253 src/component/photo/cards.vue:8
#: src/component/photo/cards.vue:6 src/component/photo/list.vue:8
#: src/component/photo/mosaic.vue:8 src/page/album/photos.vue:394
#: src/page/library/browse.vue:34 src/page/photos.vue:511
#: src/page/places.vue:393 src/page/places.vue:479
msgid "No pictures found"
msgstr "Resim bulunamadı"

#: src/component/photo/cards.vue:5 src/component/photo/cards.vue:3
#: src/component/photo/list.vue:5 src/component/photo/mosaic.vue:5
msgid "No recently edited pictures"
msgstr "Yakın zamanda düzenlenmiş resim yok"

#: src/dialog/share/upload.vue:64
msgid "No servers configured."
msgstr "Yapılandırılmış sunucu yok."

#: src/page/settings/services.vue:37
msgid "No services configured."
msgstr "Yapılandırılmış hizmet yok."

#: src/dialog/sponsor.vue:34
msgid "No thanks"
msgstr "Hayır teşekkürler"

#: src/component/photo-viewer.vue:97 src/dialog/video/viewer.vue:55
msgid "No video selected"
msgstr "Seçili video yok"

#: src/page/library/errors.vue:42 src/page/library/errors.vue:1
msgid "No warnings or error containing this keyword. Note that search is case-sensitive."
msgstr "Bu anahtar kelimeyi içeren uyarı veya hata yok. Aramanın büyük/küçük harfe duyarlı olduğunu unutmayın."

#: src/component/photo/cards.vue:15 src/component/photo/cards.vue:13
#: src/component/photo/cards.vue:3 src/component/photo/cards.vue:1
#: src/component/photo/list.vue:15 src/component/photo/list.vue:3
#: src/component/photo/list.vue:1 src/component/photo/list.vue:52
#: src/component/photo/mosaic.vue:15 src/component/photo/mosaic.vue:3
#: src/component/photo/mosaic.vue:1 src/dialog/upload.vue:56
#: src/page/settings/library.vue:91
msgid "Non-photographic and low-quality images require a review before they appear in search results."
msgstr "Fotoğrafik olmayan ve düşük kaliteli görseller, arama sonuçlarında görünmeden önce bir inceleme gerektirir."

#: src/options/admin.js:43 src/options/auth.js:32 src/options/options.js:289
#: src/options/options.js:385
msgid "None"
msgstr "Hiçbiri"

#: src/page/library/import.vue:28
msgid "Note you may manually manage your originals folder and importing is optional."
msgstr "Orijinaller klasörünüzü manuel olarak yönetebileceğinizi ve içe aktarmanın isteğe bağlı olduğunu unutmayın."

#: src/page/settings/services.vue:39
msgid "Note:"
msgstr "Not:"

#: src/dialog/service/add.vue:28
msgid "Note: Only WebDAV servers, like Nextcloud or PhotoPrism, can be configured as remote service for backup and file upload."
msgstr "Not: Yalnızca Nextcloud veya PhotoPrism gibi WebDAV sunucuları yedekleme ve dosya yükleme için uzak hizmet olarak yapılandırılabilir."

#: src/dialog/photo/edit/details.vue:659
msgid "Notes"
msgstr "Notlar"

#: src/page/library/logs.vue:5
msgid "Nothing to see here yet."
msgstr "Henüz görecek bir şey yok."

#: src/page/admin/sessions.vue:50 src/page/admin/users.vue:43
#: src/dialog/account/apps.vue:560
msgid "Nothing was found."
msgstr "Hiçbir şey bulunamadı."

#: src/component/navigation.vue:505 src/component/navigation.vue:1863
msgid "Offline"
msgstr "Çevrimdışı"

#: src/options/auth.js:28
msgid "OIDC"
msgstr "OIDC"

#: src/component/album/toolbar.vue:70 src/component/photo/toolbar.vue:75
#: src/dialog/album/edit.vue:22 src/page/albums.vue:92
msgid "Oldest First"
msgstr "Eskiden Yeniye"

#: src/dialog/webdav.vue:25
msgid "On Windows, enter the following resource in the connection dialog:"
msgstr "Windows'ta, bağlantı iletişim kutusuna aşağıdaki kaynağı girin:"

#: src/options/options.js:424
msgid "Once a week"
msgstr "Haftada bir"

#: src/page/albums.vue:507
msgid "One album found"
msgstr "Bir albüm bulundu"

#: src/page/library/browse.vue:312
msgid "One file found"
msgstr "Bir dosya bulundu"

#: src/dialog/share/upload.vue:78
msgid "One file uploaded"
msgstr "Bir dosya yüklendi"

#: src/page/library/browse.vue:314
msgid "One folder found"
msgstr "Bir klasör bulundu"

#: src/page/labels.vue:424
msgid "One label found"
msgstr "Bir etiket bulundu"

#: src/page/people/new.vue:285 src/page/people/new.vue:374
#: src/page/people/recognized.vue:499
msgid "One person found"
msgstr "Bir kişi bulundu"

#: src/page/album/photos.vue:396 src/page/photos.vue:513
msgid "One picture found"
msgstr "Bir resim bulundu"

#: src/dialog/account/passcode.vue:146 src/dialog/account/passcode.vue:4
msgid "Only locally managed accounts can be set up for authentication with 2FA."
msgstr "2FA ile kimlik doğrulama için yalnızca yerel olarak yönetilen hesaplar ayarlanabilir."

#: src/options/options.js:443
msgid "Orange"
msgstr "Turuncu"

#: src/page/settings/account.vue:720
msgid "Organization"
msgstr "Organizasyon"

#: src/dialog/photo/edit/files.vue:175 src/dialog/photo/edit/files.vue:172
msgid "Orientation"
msgstr "Oryantasyon"

#: src/page/library/import.vue:27
msgid "Original file names will be stored and indexed."
msgstr "Orijinal dosya adları saklanacak ve indekslenecektir."

#: src/dialog/photo/edit/files.vue:83 src/dialog/photo/edit/files.vue:80
#: src/dialog/photo/edit/info.vue:37
msgid "Original Name"
msgstr "Orijinal Adı"

#: src/component/navigation.vue:382 src/dialog/service/edit.vue:104
#: src/model/file.js:195 src/page/library/browse.vue:6
#: src/page/settings/general.vue:429 src/page/settings/general.vue:647
msgid "Originals"
msgstr "Orijinaller"

#: src/options/options.js:463 src/options/options.js:476
msgid "Other"
msgstr "Diğer"

#: src/page/about/about.vue:15
msgid "Our mission is to provide the most user- and privacy-friendly solution to keep your pictures organized and accessible."
msgstr "Misyonumuz, resimlerinizi düzenli ve erişilebilir tutmak için en kullanıcı ve gizlilik dostu çözümü sunmaktır."

#: src/options/options.js:323 src/page/places.vue:157
msgid "Outdoor"
msgstr "Dış mekan"

#: src/dialog/photo/edit/info.vue:131
msgid "Panorama"
msgstr "Panorama"

#: src/component/navigation.vue:93
msgid "Panoramas"
msgstr "Panoramalar"

#: src/dialog/admin/users/add.vue:123 src/dialog/account/apps.vue:170
#: src/dialog/account/passcode.vue:150 src/dialog/account/passcode.vue:612
#: src/dialog/service/add.vue:126 src/dialog/service/edit.vue:487
#: src/dialog/share.vue:24 src/page/auth/login.vue:184
msgid "Password"
msgstr "Şifre"

#: src/dialog/account/password.vue:50
msgid "Password changed"
msgstr "Şifre Değiştirildi"

#: src/app/routes.js:328 src/app/routes.js:352 src/component/navigation.vue:223
#: src/component/navigation.vue:578 src/component/navigation.vue:885
#: src/dialog/photo/edit.vue:53 src/dialog/photo/edit.vue:6
#: src/dialog/photo/edit.vue:245 src/page/settings/general.vue:143
msgid "People"
msgstr "Kişi"

#: src/dialog/share.vue:70
msgid "People you share a link with will be able to view public contents."
msgstr "Bağlantı paylaştığınız kişiler herkese açık içerikleri görüntüleyebilecektir."

#: src/component/photo/clipboard.vue:120 src/component/photo/toolbar.vue:149
msgid "Permanently deleted"
msgstr "Kalıcı olarak silindi"

#: src/page/settings/general.vue:364
msgid "Permanently remove files to free up storage."
msgstr "Depolama alanını boşaltmak için dosyaları kalıcı olarak kaldırın."

#: src/options/auth.js:42
msgid "Personal"
msgstr "Kişisel"

#: src/page/settings/account.vue:894 src/page/settings/account.vue:748
msgid "Phone"
msgstr "Telefon"

#: src/model/photo.js:1197
msgid "Photo"
msgstr "Fotoğraf"

#: src/dialog/reload.vue:4
msgid "PhotoPrism has been updated…"
msgstr "PhotoPrism güncellendi.."

#: src/page/about/about.vue:48 src/page/about/about.vue:3
msgid "PhotoPrism is 100% self-funded and independent."
msgstr "PhotoPrism %100 kendi kendini finanse eder ve bağımsızdır."

#: src/page/about/about.vue:23 src/page/about/about.vue:2
msgid "PhotoPrism+ Membership"
msgstr "PhotoPrism+ Üyeliği"

#: src/app/routes.js:155
msgid "Photos"
msgstr "Fotoğraflar"

#: src/options/options.js:441
msgid "Pink"
msgstr "Pembe"

#: src/dialog/photo/edit/info.vue:139
msgid "Place"
msgstr "Yer"

#: src/page/settings/library.vue:171
msgid "Place & Time"
msgstr "Yer ve Zaman"

#: src/app/routes.js:263 src/app/routes.js:269 src/app/routes.js:275
#: src/app/routes.js:290 src/component/navigation.vue:289
#: src/component/navigation.vue:299 src/component/navigation.vue:584
#: src/component/navigation.vue:8 src/component/navigation.vue:18
#: src/component/navigation.vue:4 src/component/navigation.vue:1120
#: src/page/settings/general.vue:112 src/page/settings/general.vue:497
msgid "Places"
msgstr "Konumlar"

#: src/dialog/account/password.vue:197
msgid "Please confirm your new password."
msgstr "Lütfen yeni şifrenizi onaylayın."

#: src/dialog/account/apps.vue:48 src/dialog/account/apps.vue:4
msgid "Please copy the following randomly generated app password and keep it in a safe place, as you will not be able to see it again:"
msgstr "Lütfen aşağıdaki rastgele oluşturulmuş uygulama şifresini kopyalayın ve bir daha göremeyeceğiniz için güvenli bir yerde saklayın:"

#: src/dialog/upload.vue:48
msgid "Please do not upload any private, unlawful or offensive pictures."
msgstr "Lütfen özel, yasa dışı veya saldırgan resimler yüklemeyin."

#: src/dialog/upload.vue:51
msgid "Please don't upload photos containing offensive content."
msgstr "Lütfen saldırgan içerik barındıran fotoğraflar yüklemeyin."

#: src/dialog/account/password.vue:19
msgid "Please note that changing your password will log you out on other devices and browsers."
msgstr "Lütfen şifrenizi değiştirdiğinizde diğer cihazlarda ve tarayıcılarda oturumunuzu kapatacağınızı unutmayın."

#: src/page/connect.vue:56 src/page/connect.vue:53
msgid "Please restart your instance for the changes to take effect."
msgstr "Değişikliklerin etkili olması için lütfen örneğinizi yeniden başlatın."

#: src/common/notify.js:98
msgid "Please wait…"
msgstr "Lütfen bekleyin…"

#: src/page/settings/advanced.vue:458
msgid "PNG Size Limit: %{n}px"
msgstr "PNG Boyut Sınırı: %{n}px"

#: src/dialog/photo/edit/files.vue:155 src/dialog/photo/edit/files.vue:152
msgid "Portrait"
msgstr "Portre"

#: src/dialog/service/edit.vue:358
msgid "Preserve filenames"
msgstr "Dosya adlarını koru"

#: src/page/library/import.vue:8
msgid "Press button to start importing…"
msgstr "İçe aktarmaya başlamak için düğmeye basın.."

#: src/page/library/index.vue:9
msgid "Press button to start indexing…"
msgstr "İndekslemeyi başlatmak için düğmeye basın.."

#: src/dialog/upload.vue:22 src/dialog/upload.vue:4
msgid "Press enter to create a new album."
msgstr "Yeni bir albüm oluşturmak için enter tuşuna basın."

#: src/dialog/photo/edit/files.vue:23 src/dialog/photo/edit/files.vue:20
msgid "Preview"
msgstr "Önizleme"

#: src/page/settings/library.vue:111
msgid "Preview Images"
msgstr "Önizleme Görüntüleri"

#: src/dialog/photo/edit/files.vue:38 src/dialog/photo/edit/files.vue:139
#: src/dialog/photo/edit/files.vue:35 src/dialog/photo/edit/files.vue:136
#: src/dialog/photo/edit/files.vue:36
msgid "Primary"
msgstr "Birincil"

#: src/app/routes.js:249 src/component/navigation.vue:350
#: src/component/navigation.vue:1330 src/dialog/album/edit.vue:232
#: src/dialog/photo/edit/info.vue:115 src/page/settings/general.vue:209
msgid "Private"
msgstr "Özel"

#: src/page/about/feedback.vue:6 src/options/options.js:459
msgid "Product Feedback"
msgstr "Ürün Geri Bildirimi"

#: src/dialog/photo/edit/files.vue:163 src/dialog/photo/edit/files.vue:160
msgid "Projection"
msgstr "Projeksiyon"

#: src/options/options.js:439
msgid "Purple"
msgstr "Mor"

#: src/page/settings/library.vue:90
msgid "Quality Filter"
msgstr "Kalite Filtresi"

#: src/dialog/photo/edit/info.vue:73
msgid "Quality Score"
msgstr "Kalite Puanı"

#: src/page/admin/users.vue:93
msgid "r"
msgstr "r"

#: src/page/discover.vue:16
msgid "Random"
msgstr "Rastgele"

#: src/options/options.js:350
msgid "Raw"
msgstr "Çiğ"

#: src/component/photo/cards.vue:290 src/component/photo/mosaic.vue:211
#: src/page/settings/general.vue:668
msgid "RAW"
msgstr "RAW"

#: src/page/library/index.vue:118
msgid "Re-index all originals, including already indexed and unchanged files."
msgstr "Önceden indekslenmiş ve değişmemiş dosyalar da dahil olmak üzere tüm orijinalleri yeniden indeksleyin."

#: src/page/settings/advanced.vue:98
msgid "Read-Only Mode"
msgstr "Salt Okunur Modu"

#: src/component/album/toolbar.vue:71 src/component/photo/toolbar.vue:76
#: src/dialog/album/edit.vue:23 src/page/albums.vue:93
msgid "Recently Added"
msgstr "Son Eklenenler"

#: src/component/album/toolbar.vue:72 src/component/photo/toolbar.vue:77
#: src/dialog/album/edit.vue:24 src/page/albums.vue:94
msgid "Recently Edited"
msgstr "Son zamanlarda Düzenlendi"

#: src/dialog/photo/edit/people.vue:9 src/page/people/new.vue:33
#: src/page/people/recognized.vue:47
msgid "Recognition starts after indexing has been completed."
msgstr "Tanıma işlemi indeksleme tamamlandıktan sonra başlar."

#: src/page/people.vue:17
msgid "Recognized"
msgstr "Tanınmış"

#: src/page/settings/general.vue:144
msgid "Recognizes faces so that specific people can be found."
msgstr "Belirli kişilerin bulunabilmesi için yüzleri tanır."

#: src/options/options.js:442
msgid "Red"
msgstr "Kırmızı"

#: src/page/connect.vue:92
msgid "Register"
msgstr "Kayıt Olun"

#: src/component/album/toolbar.vue:64 src/component/navigation.vue:2025
#: src/component/photo/toolbar.vue:86 src/dialog/reload.vue:12
#: src/page/albums.vue:117 src/page/labels.vue:93
#: src/page/library/browse.vue:91 src/page/library/errors.vue:78
#: src/page/people/new.vue:57 src/page/people/recognized.vue:104
msgid "Reload"
msgstr "Tekrar yükle"

#: src/component/navigation.vue:146 src/dialog/reload.vue:26
#: src/page/settings/general.vue:96 src/page/settings/library.vue:48
msgid "Reloading…"
msgstr "Yeniden doldurma.."

#: src/dialog/service/edit.vue:98
msgid "Remote Sync"
msgstr "Uzaktan Senkronizasyon"

#: src/dialog/photo/edit/people.vue:104
msgid "Remove"
msgstr "Kaldır"

#: src/component/photo/clipboard.vue:159
msgid "remove failed: unknown album"
msgstr "kaldırma başarısız: bilinmeyen albüm"

#: src/component/photo/clipboard.vue:249
msgid "Remove from album"
msgstr "Albümden çıkar"

#: src/page/library/import.vue:121
msgid "Remove imported files to save storage. Unsupported file types will never be deleted, they remain in their current location."
msgstr "Depolama alanından tasarruf etmek için içe aktarılan dosyaları kaldırın. Desteklenmeyen dosya türleri asla silinmez, mevcut konumlarında kalırlar."

#: src/common/api.js:102
msgid "Request failed - are you offline?"
msgstr "İstek başarısız oldu - çevrimdışı mısınız?"

#: src/common/api.js:74
msgid "Request failed - invalid response"
msgstr "İstek başarısız oldu - geçersiz yanıt"

#: src/dialog/admin/users/add.vue:101 src/dialog/admin/users/add.vue:128
#: src/dialog/admin/users/edit.vue:102 src/page/about/feedback.vue:133
#: src/page/about/feedback.vue:153 src/page/about/feedback.vue:196
#: src/page/settings/account.vue:198 src/page/about/feedback.vue:195
msgid "Required"
msgstr "Gerekli"

#: src/dialog/photo/edit/info.vue:81
msgid "Resolution"
msgstr "Çözünürlük"

#: src/page/connect.vue:65 src/page/connect.vue:62
#: src/page/settings/advanced.vue:156
msgid "Restart"
msgstr "Yeniden Başlat"

#: src/component/photo/clipboard.vue:227
msgid "Restore"
msgstr "Geri Yükle"

#: src/dialog/service/edit.vue:572
msgid "Retry Limit"
msgstr "Yeniden Deneme Sınırı"

#: src/dialog/account/password.vue:194
msgid "Retype Password"
msgstr "Şifrenizi yeniden yazın"

#: src/app/routes.js:242 src/component/navigation.vue:133
msgid "Review"
msgstr "İnceleme"

#: src/dialog/admin/users/add.vue:198 src/dialog/admin/users/edit.vue:341
#: src/page/admin/sessions.vue:70 src/page/admin/sessions.vue:2
#: src/page/admin/users.vue:36
msgid "Role"
msgstr "Rol"

#: src/options/options.js:318 src/page/places.vue:153
msgid "Satellite"
msgstr "Uydu"

#: src/dialog/admin/users/edit.vue:80 src/dialog/account/password.vue:41
#: src/dialog/album/edit.vue:48 src/dialog/service/edit.vue:107
#: src/dialog/share.vue:59
msgid "Save"
msgstr "Kaydet"

#: src/dialog/photo/edit/info.vue:123
msgid "Scan"
msgstr "Tara"

#: src/dialog/account/passcode.vue:51 src/dialog/account/passcode.vue:4
msgid "Scan the QR code with your authenticator app or use the setup key shown below and then enter the generated verification code:"
msgstr "QR kodunu kimlik doğrulayıcı uygulamanızla tarayın veya aşağıda gösterilen kurulum anahtarını kullanın ve ardından oluşturulan doğrulama kodunu girin:"

#: src/component/navigation.vue:125
msgid "Scans"
msgstr "Taramalar"

#: src/page/admin/sessions.vue:91 src/page/admin/sessions.vue:28
#: src/dialog/account/apps.vue:48 src/dialog/account/apps.vue:443
msgid "Scope"
msgstr "Kapsam"

#: src/component/navigation.vue:65 src/component/navigation.vue:75
#: src/component/navigation.vue:566 src/component/navigation.vue:4
#: src/component/navigation.vue:326 src/component/photo/toolbar.vue:49
#: src/page/albums.vue:96 src/page/labels.vue:72 src/page/library/errors.vue:59
#: src/page/people/recognized.vue:77 src/page/places.vue:46
msgid "Search"
msgstr "Arama"

#: src/page/settings/general.vue:498
msgid "Search and display photos on a map."
msgstr "Fotoğrafları harita üzerinde arayın ve görüntüleyin."

#: src/page/discover.vue:12
msgid "Season"
msgstr "Sezon"

#: src/dialog/share.vue:207
msgid "Secret"
msgstr "Gizli"

#: src/page/settings/account.vue:47 src/page/settings/account.vue:49
msgid "Security and Access"
msgstr "Güvenlik ve Erişim"

#: src/component/photo-viewer.vue:114
msgid "Select"
msgstr "Seç"

#: src/dialog/upload.vue:130
msgid "Select albums or create a new one"
msgstr "Albümleri seçin veya yeni bir albüm oluşturun"

#: src/component/photo/clipboard.vue:71
msgid "Selection approved"
msgstr "Seçim onaylandı"

#: src/component/photo/clipboard.vue:100
msgid "Selection archived"
msgstr "Seçim arşivlendi"

#: src/component/photo/clipboard.vue:133
msgid "Selection restored"
msgstr "Seçim geri yüklendi"

#: src/page/about/feedback.vue:45 src/page/about/feedback.vue:43
msgid "Send"
msgstr "Gönder"

#: src/page/settings/library.vue:213
msgid "Sequential Name"
msgstr "Sıralı İsim"

#: src/dialog/service/add.vue:82 src/dialog/service/edit.vue:447
#: src/dialog/share.vue:22
msgid "Service URL"
msgstr "Hizmet URL'si"

#: src/page/settings.vue:72 src/page/settings/general.vue:385
msgid "Services"
msgstr "Hizmetler"

#: src/model/session.js:101 src/options/auth.js:41
msgid "Session"
msgstr "Oturum"

#: src/page/admin/sessions.vue:25
msgid "Session ID"
msgstr "Oturum Kimliği"

#: src/page/admin.vue:45
msgid "Sessions"
msgstr "Oturumlar"

#: src/app/routes.js:100 src/app/routes.js:380 src/app/routes.js:392
#: src/app/routes.js:405 src/app/routes.js:418 src/app/routes.js:430
#: src/component/navigation.vue:414 src/component/navigation.vue:424
#: src/component/navigation.vue:8 src/component/navigation.vue:18
#: src/component/navigation.vue:4 src/component/navigation.vue:1551
#: src/component/navigation.vue:2058
msgid "Settings"
msgstr "Ayarlar"

#: src/page/settings/account.vue:127 src/page/settings/account.vue:142
#: src/dialog/account/passcode.vue:146
msgid "Settings saved"
msgstr "Ayarlar kaydedildi"

#: src/dialog/account/passcode.vue:40 src/dialog/account/passcode.vue:21
#: src/dialog/share/upload.vue:31
msgid "Setup"
msgstr "Kurulum"

#: src/component/album/clipboard.vue:63 src/component/album/toolbar.vue:101
#: src/component/photo/clipboard.vue:65 src/page/settings/general.vue:297
msgid "Share"
msgstr "Paylaş"

#: src/dialog/share.vue:7
msgid "Share %{name}"
msgstr "Paylaş %{name}"

#: src/page/settings/general.vue:386
msgid "Share your pictures with other apps and services."
msgstr "Fotoğraflarınızı diğer uygulamalar ve hizmetlerle paylaşın."

#: src/page/people/new.vue:219 src/page/people/recognized.vue:292
msgid "Show"
msgstr "Göster"

#: src/page/people/new.vue:81
msgid "Show all new faces"
msgstr "Tüm yeni yüzleri göster"

#: src/page/people/new.vue:75 src/page/people/recognized.vue:124
msgid "Show hidden"
msgstr "Gizli göster"

#: src/page/labels.vue:128
msgid "Show less"
msgstr "Daha Az Göster"

#: src/component/photo/toolbar.vue:68 src/page/labels.vue:111
msgid "Show more"
msgstr "Daha fazla göster"

#: src/page/settings/general.vue:452
msgid "Show server logs in Library."
msgstr "Kütüphane'de sunucu günlüklerini gösterin."

#: src/page/settings/advanced.vue:77
msgid "Shows more detailed log messages. Requires a restart."
msgstr "Daha ayrıntılı günlük mesajları gösterir. Yeniden başlatma gerektirir."

#: src/model/file.js:209 src/page/settings/general.vue:689
msgid "Sidecar"
msgstr "Sidecar"

#: src/page/auth/login.vue:35
msgid "Sign in"
msgstr "Giriş Yap"

#: src/page/discover.vue:8
msgid "Similar"
msgstr "Benzer"

#: src/dialog/photo/edit/files.vue:89 src/dialog/photo/edit/files.vue:86
#: src/dialog/photo/edit/files.vue:49 src/dialog/service/edit.vue:226
msgid "Size"
msgstr "Boyut"

#: src/options/options.js:301
msgid "Slow"
msgstr "Yavaş"

#: src/dialog/photo/edit/files.vue:95 src/dialog/photo/edit/files.vue:92
msgid "Software"
msgstr "Yazılım"

#: src/component/photo/toolbar.vue:356 src/dialog/album/edit.vue:189
#: src/page/albums.vue:267
msgid "Sort Order"
msgstr "Sıralama düzeni"

#: src/dialog/photo/edit/labels.vue:25
msgid "Source"
msgstr "Kaynak"

#: src/component/photo/cards.vue:327 src/component/photo/mosaic.vue:248
msgid "Stack"
msgstr "Yığın"

#: src/page/settings/library.vue:193
msgid "Stack files sharing the same unique image or instance identifier."
msgstr "Aynı benzersiz görüntü veya örnek tanımlayıcısını paylaşan yığın dosyaları."

#: src/page/settings/library.vue:172
msgid "Stack pictures taken at the exact same time and location based on their metadata."
msgstr "Aynı zamanda ve konumda çekilen fotoğrafları meta verilerine göre yığınlayın."

#: src/dialog/photo/edit/info.vue:99
msgid "Stackable"
msgstr "İstiflenebilir"

#: src/component/navigation.vue:117 src/page/settings/library.vue:33
msgid "Stacks"
msgstr "Yığınlar"

#: src/page/settings/library.vue:138
msgid "Stacks group files with a similar frame of reference, but differences of quality, format, size or color."
msgstr "Yığınlar, benzer referans çerçevesine sahip, ancak kalite, format, boyut veya renk farklılıkları olan dosyaları gruplandırır."

#: src/page/library/index.vue:34
msgid "Start"
msgstr "Başla"

#: src/component/photo-viewer.vue:181
msgid "Start/Stop Slideshow"
msgstr "Slayt Gösterisini Başlat/Durdur"

#: src/component/navigation.vue:275 src/component/navigation.vue:309
#: src/component/navigation.vue:28 src/component/navigation.vue:1067
msgid "States"
msgstr "İlçeler"

#: src/page/settings/advanced.vue:373
msgid "Static Size Limit: %{n}px"
msgstr "Statik Boyut Sınırı: %{n}px"

#: src/dialog/photo/edit/files.vue:51
msgid "Status"
msgstr "Durum"

#: src/dialog/photo/edit/files.vue:77 src/dialog/photo/edit/files.vue:74
msgid "Storage"
msgstr "Depolama"

#: src/options/options.js:313 src/page/places.vue:149
msgid "Streets"
msgstr "Sokaklar"

#: src/dialog/photo/edit/details.vue:585 src/model/subject.js:158
msgid "Subject"
msgstr "Konu"

#: src/dialog/account/passcode.vue:131
msgid "Successfully activated"
msgstr "Başarıyla etkinleştirildi"

#: src/page/connect.vue:11
msgid "Successfully Connected"
msgstr "Başarıyla Bağlandı"

#: src/dialog/admin/sessions/remove.vue:23 src/dialog/account/apps.vue:209
msgid "Successfully deleted"
msgstr "Başarıyla silindi"

#: src/dialog/account/passcode.vue:107
msgid "Successfully verified"
msgstr "Başarıyla doğrulandı"

#: src/dialog/admin/users/edit.vue:436 src/page/admin/users.vue:87
msgid "Super Admin"
msgstr "Süper Yönetici"

#: src/dialog/service/add.vue:29
msgid "Support for additional services, like Google Drive, will be added over time."
msgstr "Google Drive gibi ek hizmetler için destek zaman içinde eklenecektir."

#: src/component/navigation.vue:491 src/component/navigation.vue:1818
#: src/dialog/sponsor.vue:7
msgid "Support Our Mission"
msgstr "Misyonumuzu Destekleyin"

#: src/page/settings/services.vue:28
msgid "Sync"
msgstr "Eşitle"

#: src/dialog/service/edit.vue:399
msgid "Sync raw and video files"
msgstr "Ham ve video dosyalarını senkronize edin"

#: src/component/photo/cards.vue:475 src/component/photo/list.vue:141
#: src/dialog/photo/edit/info.vue:55
msgid "Taken"
msgstr "Alınmış"

#: src/options/options.js:448
msgid "Teal"
msgstr "Turkuaz"

#: src/dialog/photo/edit/details.vue:32 src/page/people/new.vue:55
msgid "Text too long"
msgstr "Metin çok uzun"

#: src/page/about/about.vue:46 src/page/about/about.vue:1
msgid "Thank You for Your Support!"
msgstr "Desteğiniz için teşekkürler!"

#: src/page/about/about.vue:16
msgid "That's why PhotoPrism was built from the ground up to run wherever you need it, without compromising freedom, privacy, or functionality."
msgstr "Bu nedenle PhotoPrism, özgürlük, gizlilik veya işlevsellikten ödün vermeden ihtiyaç duyduğunuz her yerde çalışacak şekilde sıfırdan inşa edildi."

#: src/page/library/index.vue:39
msgid "The index currently contains %{n} hidden files."
msgstr "Dizin şu anda %{n} gizli dosya içermektedir."

#: src/page/library/index.vue:40
msgid "Their format may not be supported, they haven't been converted to JPEG yet or there are duplicates."
msgstr "Formatları desteklenmiyor olabilir, henüz JPEG'e dönüştürülmemiş olabilir veya mükerrer olabilir."

#: src/page/settings/general.vue:71
msgid "Theme"
msgstr "Tema"

#: src/dialog/webdav.vue:33 src/page/settings/services.vue:41
msgid "This mounts the originals folder as a network drive and allows you to open, edit, and delete files from your computer or smartphone as if they were local."
msgstr "Bu, orijinaller klasörünü bir ağ sürücüsü olarak bağlar ve dosyaları bilgisayarınızdan veya akıllı telefonunuzdan yerelmiş gibi açmanıza, düzenlemenize ve silmenize olanak tanır."

#: src/page/settings/advanced.vue:252
msgid "Thumbnail Generation"
msgstr "Küçük Resim Oluşturma"

#: src/dialog/photo/edit/details.vue:193
msgid "Time UTC"
msgstr "Zaman UTC"

#: src/dialog/photo/edit/details.vue:220
msgid "Time Zone"
msgstr "Saat dilimi"

#: src/dialog/service/edit.vue:550
msgid "Timeout"
msgstr "Zaman aşımı"

#: src/dialog/admin/users/edit.vue:151 src/page/settings/account.vue:116
msgctxt "Account"
msgid "Title"
msgstr "Başlık"

#: src/dialog/photo/edit/details.vue:95
msgctxt "Photo"
msgid "Title"
msgstr "Başlık"

#: src/page/settings/account.vue:116 src/component/photo/list.vue:140
#: src/dialog/photo/edit/info.vue:45
msgid "Title"
msgstr "Başlık"

#: src/page/settings/account.vue:694
msgid "Title / Position"
msgstr "Başlık / Pozisyon"

#: src/page/albums.vue:74
msgid "Title too long"
msgstr "Başlık çok uzun"

#: src/dialog/account/passcode.vue:88 src/dialog/account/passcode.vue:10
msgid "To avoid being locked out of your account, please download, print or copy this recovery code now and keep it in a safe place."
msgstr "Hesabınızın kilitlenmesini önlemek için lütfen bu kurtarma kodunu şimdi indirin, yazdırın veya kopyalayın ve güvenli bir yerde saklayın."

#: src/dialog/account/apps.vue:76 src/dialog/account/apps.vue:4
msgid "To generate a new app-specific password, please enter the name and authorization scope of the application and select an expiration date:"
msgstr "Uygulamaya özel yeni bir şifre oluşturmak için lütfen uygulamanın adını ve yetki kapsamını girin ve bir son kullanma tarihi seçin:"

#: src/dialog/account/passcode.vue:121 src/dialog/account/passcode.vue:11
msgid "To switch to a new authenticator app or device, first deactivate two-factor authentication and then reactivate it:"
msgstr "Yeni bir kimlik doğrulama uygulamasına veya cihazına geçmek için önce iki faktörlü kimlik doğrulamayı devre dışı bırakın ve ardından yeniden etkinleştirin:"

#: src/page/connect.vue:79 src/page/connect.vue:80
msgid "To upgrade, you can either enter an activation code or click \"Register\" to sign up on our website:"
msgstr "Yükseltme yapmak için bir aktivasyon kodu girebilir veya web sitemize kaydolmak için \"Kaydol\" düğmesine tıklayabilirsiniz:"

#: src/component/album/toolbar.vue:139 src/component/album/toolbar.vue:157
#: src/component/album/toolbar.vue:174 src/component/photo/toolbar.vue:103
#: src/component/photo/toolbar.vue:120 src/component/photo/toolbar.vue:136
msgid "Toggle View"
msgstr "Görünümü Değiştir"

#: src/dialog/share.vue:208
msgid "Token"
msgstr "Token"

#: src/dialog/upload.vue:169
msgid "Too many files selected"
msgstr "Çok fazla dosya seçildi"

#: src/common/api.js:124
<<<<<<< HEAD
#, fuzzy
msgid "Too many requests"
msgstr "Çok fazla dosya seçildi"
=======
msgid "Too many requests"
msgstr ""
>>>>>>> 42518e2a

#: src/options/options.js:328 src/page/places.vue:161
msgid "Topographic"
msgstr "Topografik"

#: src/page/library/errors.vue:115
msgid "Troubleshooting Checklists"
msgstr "Sorun Giderme Kontrol Listeleri"

#: src/component/photo/cards.vue:11 src/component/photo/cards.vue:9
#: src/component/photo/list.vue:11 src/component/photo/list.vue:49
#: src/component/photo/mosaic.vue:11 src/page/albums.vue:76
#: src/page/labels.vue:41 src/page/people/recognized.vue:45
msgid "Try again using other filters or keywords."
msgstr "Başka filtreler veya anahtar kelimeler kullanarak tekrar deneyin."

#: src/dialog/account/passcode.vue:114 src/dialog/account/passcode.vue:4
msgid "Two-factor authentication has been enabled for your account."
msgstr "Hesabınız için iki faktörlü kimlik doğrulama etkinleştirildi."

#: src/dialog/photo/edit/files.vue:101 src/dialog/photo/edit/files.vue:98
#: src/dialog/photo/edit/files.vue:50 src/dialog/photo/edit/info.vue:16
#: src/dialog/service/edit.vue:528
msgid "Type"
msgstr "Tip"

#: src/options/auth.js:13
msgid "Unauthorized"
msgstr "Yetkisiz"

#: src/dialog/photo/edit/people.vue:147
msgid "Undo"
msgstr "Geri al"

#: src/page/settings/library.vue:192
msgid "Unique ID"
msgstr "Benzersiz kimlik"

#: src/dialog/photo/edit/details.vue:23 src/dialog/photo/edit/info.vue:28
#: src/model/album.js:179 src/model/photo.js:769 src/model/photo.js:790
#: src/model/photo.js:813 src/model/photo.js:831 src/model/photo.js:954
#: src/model/photo.js:999 src/model/photo.js:1012 src/model/user.js:154
#: src/options/options.js:44 src/options/options.js:58
#: src/options/options.js:75 src/options/options.js:89
#: src/options/options.js:101 src/page/library/errors.vue:177
#: src/page/library/errors.vue:184 src/page/library/logs.vue:17
msgid "Unknown"
msgstr "Bilinmeyen"

#: src/page/settings/account.vue:40 src/page/settings/account.vue:48
#: src/component/navigation.vue:93 src/page/settings/account.vue:39
#: src/page/settings/account.vue:47
msgid "Unregistered"
msgstr "Kaydedilmemiş"

#: src/app/routes.js:214 src/component/navigation.vue:176
msgid "Unsorted"
msgstr "Sıralanmamış"

#: src/dialog/photo/edit/files.vue:41 src/dialog/photo/edit/files.vue:38
msgid "Unstack"
msgstr "Unstack"

#: src/dialog/photo/edit/files.vue:225 src/dialog/photo/edit/files.vue:222
#: src/dialog/photo/edit/info.vue:187
msgid "Updated"
msgstr "Güncellendi"

#: src/page/library/index.vue:165
msgid "Updating faces"
msgstr "Yüzleri güncelleme"

#: src/page/library/index.vue:171
msgid "Updating index"
msgstr "Dizin güncelleniyor"

#: src/page/library/index.vue:163
msgid "Updating moments"
msgstr "Anların güncellenmesi"

#: src/dialog/admin/users/edit.vue:157 src/page/settings/account.vue:139
msgid "Updating picture…"
msgstr "Resim güncelleniyor.."

#: src/page/library/index.vue:167
msgid "Updating previews"
msgstr "Önizlemeleri güncelleme"

#: src/page/library/index.vue:161
msgid "Updating stacks"
msgstr "Yığınları güncelleme"

#: src/page/connect.vue:20 src/component/navigation.vue:457
#: src/component/navigation.vue:608 src/component/navigation.vue:51
#: src/page/connect.vue:17
msgid "Upgrade"
msgstr "Yükseltme"

#: src/page/connect.vue:69 src/dialog/sponsor.vue:40
#: src/page/about/about.vue:32 src/page/about/about.vue:11
#: src/page/connect.vue:66
msgid "Upgrade Now"
msgstr "Şimdi Yükselt"

#: src/component/album/toolbar.vue:192 src/component/navigation.vue:2076
#: src/component/photo/toolbar.vue:172 src/dialog/share/upload.vue:34
#: src/dialog/upload.vue:8 src/dialog/upload.vue:60 src/page/albums.vue:135
#: src/page/library/import.vue:38 src/page/settings/general.vue:231
#: src/page/settings/services.vue:27
msgid "Upload"
msgstr "Yükle"

#: src/dialog/upload.vue:260
msgid "Upload complete"
msgstr "Yüklendi"

#: src/dialog/upload.vue:38
msgid "Upload complete. Indexing…"
msgstr "Yükleme tamamlandı. İndeksleniyor.."

#: src/dialog/upload.vue:34 src/dialog/upload.vue:247 src/dialog/upload.vue:265
msgid "Upload failed"
msgstr "Yükleme başarısız"

#: src/dialog/admin/users/edit.vue:418
msgid "Upload Folder"
msgstr "Klasör Yükle"

#: src/dialog/service/edit.vue:379
msgid "Upload local files"
msgstr "Yerel dosyaları yükleme"

#: src/page/settings/general.vue:298
msgid "Upload to WebDAV and share links with friends."
msgstr "WebDAV'a yükleyin ve bağlantıları arkadaşlarınızla paylaşın."

#: src/dialog/upload.vue:36
msgid "Uploading %{n} of %{t}…"
msgstr "1]'in %{n}'ı yükleniyor.."

#: src/dialog/upload.vue:87 src/dialog/upload.vue:95 src/dialog/upload.vue:205
msgid "Uploading photos…"
msgstr "Fotoğraf yükleniyor.."

#: src/page/settings/account.vue:137
msgid "Uploading…"
msgstr "Yükleniyor…"

#: src/dialog/upload.vue:52
msgid "Uploads that may contain such images will be rejected automatically."
msgstr "Bu tür görüntüler içerebilecek yüklemeler otomatik olarak reddedilecektir."

#: src/dialog/share.vue:157
msgid "URL"
msgstr "URL"

#: src/page/settings/advanced.vue:537
msgid "Use Presets"
msgstr "Ön Ayarları Kullan"

#: src/dialog/account/passcode.vue:82 src/dialog/account/passcode.vue:4
msgid "Use the following recovery code to access your account when you are unable to generate a valid verification code with your authenticator app:"
msgstr "Kimlik doğrulayıcı uygulamanızla geçerli bir doğrulama kodu oluşturamadığınızda hesabınıza erişmek için aşağıdaki kurtarma kodunu kullanın:"

#: src/options/admin.js:10 src/page/admin/sessions.vue:62
#: src/page/admin/sessions.vue:2 src/page/admin/sessions.vue:26
#: src/model/user.js:313 src/options/auth.js:7
msgid "User"
msgstr "Kullanıcı"

#: src/component/navigation.vue:613
msgid "User Guide"
msgstr "Kullanıcı rehberi"

#: src/page/settings/general.vue:6
msgid "User Interface"
msgstr "Kullanıcı arayüzü"

#: src/dialog/admin/users/add.vue:94 src/page/admin/sessions.vue:54
#: src/page/admin/sessions.vue:2 src/page/admin/users.vue:34
#: src/dialog/service/add.vue:103 src/dialog/service/edit.vue:467
#: src/dialog/share.vue:23
msgid "Username"
msgstr "Kullanıcı Adı"

#: src/component/navigation.vue:433 src/component/navigation.vue:27
msgid "Users"
msgstr "Kullanıcılar"

#: src/component/photo/cards.vue:320 src/component/photo/cards.vue:510
#: src/component/photo/list.vue:199 src/component/photo/mosaic.vue:241
#: src/model/photo.js:876 src/model/photo.js:884 src/options/options.js:366
msgid "Vector"
msgstr "Vektör"

#: src/component/navigation.vue:109
msgid "Vectors"
msgstr "Vektörler"

#: src/dialog/account/passcode.vue:308 src/page/auth/login.vue:116
msgid "Verification Code"
msgstr "Doğrulama kodu"

#: src/component/photo/cards.vue:306 src/component/photo/cards.vue:483
#: src/component/photo/list.vue:206 src/component/photo/mosaic.vue:227
#: src/model/file.js:216 src/model/photo.js:900 src/model/photo.js:916
#: src/options/options.js:362
msgid "Video"
msgstr "Video"

#: src/component/album/toolbar.vue:75 src/component/photo/toolbar.vue:80
#: src/dialog/album/edit.vue:27
msgid "Video Duration"
msgstr "Video Süresi"

#: src/app/routes.js:235 src/component/navigation.vue:189
#: src/component/navigation.vue:199 src/component/navigation.vue:4
#: src/component/navigation.vue:769
msgid "Videos"
msgstr "Videolar"

#: src/component/photo/cards.vue:336 src/component/photo/mosaic.vue:257
#: src/component/photo/toolbar.vue:330
msgid "View"
msgstr "Görünüm"

#: src/options/admin.js:14 src/options/auth.js:8
msgid "Viewer"
msgstr "Görüntüleyici"

#: src/page/admin/sessions.vue:73 src/page/admin/sessions.vue:5
#: src/options/auth.js:12
msgid "Visitor"
msgstr "Ziyaretçi"

#: src/component/album/toolbar.vue:77 src/component/photo/toolbar.vue:82
#: src/dialog/album/edit.vue:29
msgid "Visual Similarity"
msgstr "Görsel Benzerlik"

#: src/page/about/feedback.vue:13
msgid "We appreciate your feedback!"
msgstr "Görüşleriniz için teşekkür ederiz!"

#: src/page/about/feedback.vue:17
msgid "We do our best to respond within five business days or less."
msgstr "Beş iş günü veya daha kısa bir süre içinde yanıt vermek için elimizden geleni yapıyoruz."

#: src/dialog/admin/users/add.vue:237 src/dialog/admin/users/edit.vue:453
#: src/page/admin/users.vue:39
msgid "Web Login"
msgstr "Web Girişi"

#: src/dialog/admin/users/add.vue:254 src/dialog/admin/users/edit.vue:470
#: src/page/admin/users.vue:47 src/options/auth.js:55 src/options/auth.js:68
msgid "WebDAV"
msgstr "WebDAV"

#: src/dialog/webdav.vue:17
msgid "WebDAV clients can connect to PhotoPrism using the following URL:"
msgstr "WebDAV istemcileri aşağıdaki URL'yi kullanarak PhotoPrism'e bağlanabilir:"

#: src/page/settings/services.vue:40
msgid "WebDAV clients, like Microsoft’s Windows Explorer or Apple's Finder, can connect directly to PhotoPrism."
msgstr ""
"Microsoft'un Windows Explorer'ı veya Apple'ın Finder'ı gibi WebDAV istemcileri doğrudan\n"
"          PhotoPrism."

#: src/dialog/share.vue:80 src/dialog/share/upload.vue:7
msgid "WebDAV Upload"
msgstr "WebDAV Yükleme"

#: src/page/settings/account.vue:776 src/page/settings/account.vue:922
msgid "Website"
msgstr "Website"

#: src/options/options.js:452
msgid "White"
msgstr "Beyaz"

#: src/page/settings/account.vue:107
msgid "Work Details"
msgstr "İş Detayları"

#: src/page/settings/account.vue:625 src/component/photo/toolbar.vue:383
#: src/dialog/photo/edit/details.vue:168 src/page/albums.vue:212
msgid "Year"
msgstr "Yıl"

#: src/options/options.js:445
msgid "Yellow"
msgstr "Sarı"

#: src/dialog/confirm.vue:18 src/dialog/people/merge.vue:18
#: src/dialog/photo/archive.vue:18 src/dialog/photo/edit/files.vue:110
#: src/dialog/photo/edit/files.vue:142 src/dialog/photo/edit/files.vue:150
#: src/dialog/photo/edit/files.vue:158 src/dialog/photo/edit/files.vue:211
#: src/dialog/photo/edit/files.vue:107 src/dialog/photo/edit/files.vue:139
#: src/dialog/photo/edit/files.vue:147 src/dialog/photo/edit/files.vue:155
#: src/dialog/photo/edit/files.vue:208 src/dialog/photo/edit/info.vue:354
#: src/dialog/photo/edit/info.vue:375 src/dialog/photo/edit/info.vue:396
#: src/dialog/photo/edit/info.vue:417 src/dialog/photo/edit/info.vue:437
msgid "Yes"
msgstr "Evet"

#: src/dialog/sponsor.vue:25 src/page/about/about.vue:50
#: src/page/about/about.vue:5 src/page/connect.vue:105
msgid "You are welcome to contact us at membership@photoprism.app for questions regarding your membership."
msgstr "Üyeliğinizle ilgili sorularınız için membership@photoprism.app adresinden bizimle iletişime geçebilirsiniz."

#: src/component/album/clipboard.vue:98 src/component/subject/clipboard.vue:51
msgid "You can only download one album"
msgstr "Yalnızca bir albüm indirebilirsiniz"

#: src/component/label/clipboard.vue:71
msgid "You can only download one label"
msgstr "Yalnızca bir etiket indirebilirsiniz"

#: src/dialog/upload.vue:47
msgid "You can upload up to %{n} files for test purposes."
msgstr "Test amacıyla %{n} adede kadar dosya yükleyebilirsiniz."

#: src/component/album/clipboard.vue:55 src/component/album/clipboard.vue:66
msgid "You may only select one item"
msgstr "Yalnızca bir öğe seçebilirsiniz"

#: src/dialog/photo/edit/people.vue:8 src/page/people/new.vue:32
#: src/page/people/recognized.vue:46
msgid "You may rescan your library to find additional faces."
msgstr "Başka yüzler bulmak için kütüphanenizi yeniden tarayabilirsiniz."

#: src/page/connect.vue:54 src/page/connect.vue:51
msgid "Your account has been successfully connected."
msgstr "Hesabınız başarıyla bağlandı."

#: src/dialog/sponsor.vue:19 src/page/about/about.vue:27
#: src/page/about/about.vue:49 src/page/about/about.vue:6
#: src/page/about/about.vue:4 src/page/connect.vue:75
msgid "Your continued support helps us provide regular updates and remain independent, so we can fulfill our mission and protect your privacy."
msgstr "Devam eden desteğiniz düzenli güncellemeler sağlamamıza ve bağımsız kalmamıza yardımcı olur, böylece misyonumuzu yerine getirebilir ve gizliliğinizi koruyabiliriz."

#: src/page/albums.vue:81 src/page/albums.vue:1
msgid "Your library is continuously analyzed to automatically create albums of special moments, trips, and places."
msgstr "Özel anların, gezilerin ve yerlerin albümlerini otomatik olarak oluşturmak için kitaplığınız sürekli olarak analiz edilir."

#: src/component/photo-viewer.vue:176
msgid "Zoom in/out"
msgstr "Yakınlaştır / uzaklaştır"

#~ msgid "providerName"
#~ msgstr "providerName"

#~ msgid ""
#~ "This mounts the originals folder as a network drive and allows you to open, edit, and delete files\n"
#~ "          from your computer or smartphone as if they were local."
#~ msgstr ""
#~ "Bu, orijinaller klasörünü bir ağ sürücüsü olarak bağlar ve dosyaları açmanıza, düzenlemenize ve silmenize olanak tanır\n"
#~ "          bilgisayarınızdan veya akıllı telefonunuzdan yerelmiş gibi."

#~ msgid ""
#~ "WebDAV clients, like Microsoft’s Windows Explorer or Apple's Finder, can connect directly to\n"
#~ "          PhotoPrism."
#~ msgstr ""
#~ "Microsoft'un Windows Explorer'ı veya Apple'ın Finder'ı gibi WebDAV istemcileri doğrudan\n"
#~ "          PhotoPrism."

#~ msgid "Basic"
#~ msgstr "Temel"

#~ msgid "Automatically create JPEGs for other file types so that they can be displayed in a browser."
#~ msgstr "Bir tarayıcıda görüntülenebilmeleri için diğer dosya türleri için otomatik olarak JPEG'ler oluşturun."

#~ msgid "Convert to JPEG"
#~ msgstr "JPEG'e Dönüştür"

#~ msgid "We reserve the right to delete these automatically."
#~ msgstr "Bunları otomatik olarak silme hakkımızı saklı tutarız."

#~ msgid "Please be careful not to upload any private or offensive content."
#~ msgstr "Lütfen özel veya saldırgan içerik yüklememeye dikkat edin."

#~ msgid "You are welcome to upload files to this public demo for which you own the copyright."
#~ msgstr "Telif hakkına sahip olduğunuz dosyaları bu genel demoya yükleyebilirsiniz."

#~ msgid "You may not upload more than %{n} files"
#~ msgstr "n}'den fazla dosya yükleyemezsiniz"

#~ msgid "Open"
#~ msgstr "Açık"

#~ msgid "Clear Location"
#~ msgstr "Konum Temizle"

#~ msgid "More than 20 albums found"
#~ msgstr "20'den fazla albüm bulundu"

#~ msgid "More than 20 labels found"
#~ msgstr "20'den fazla etiket bulundu"

#~ msgid "More than 20 people found"
#~ msgstr "20'den fazla kişi bulundu"

#~ msgid "More than %{n} pictures found"
#~ msgstr "0]'dan fazla resim bulundu"

#~ msgid "Delete orphaned index entries, cache files and thumbnails."
#~ msgstr "Artık dizin girdilerini, önbellek dosyalarını ve küçük resimleri silin."

#~ msgid "Not Found"
#~ msgstr "Bulunamadı"

#~ msgid "As this helps us provide more features to the public, we encourage all users to support our mission."
#~ msgstr "Bu, halka daha fazla özellik sunmamıza yardımcı olduğundan, tüm kullanıcıları misyonumuzu desteklemeye teşvik ediyoruz."

#~ msgid "Frequently Asked Questions"
#~ msgstr "Sıkça Sorulan Sorular"

#~ msgid "Our team decides this on an ongoing basis depending on the support effort required, server and licensing costs, and whether the features are generally needed by everyone or mainly requested by organizations and advanced users."
#~ msgstr "Ekibimiz, gerekli destek çabasına, sunucu ve lisans maliyetlerine ve özelliklerin genel olarak herkes tarafından ihtiyaç duyulup duyulmadığına veya çoğunlukla kuruluşlar ve ileri düzey kullanıcılar tarafından talep edilip edilmediğine bağlı olarak buna sürekli olarak karar verir."

#~ msgid "What functionality is generally available?"
#~ msgstr "Genel olarak hangi işlevler kullanılabilir?"

#~ msgid "It is your decision whether you want to sign up to enjoy additional benefits."
#~ msgstr "Ek avantajlardan yararlanmak için kaydolmak isteyip istemediğiniz sizin kararınızdır."

#~ msgid "Voluntary donations do not cover the cost of a team working full time to provide you with updates, documentation, and support."
#~ msgstr "Gönüllü bağışlar, size güncellemeler, dokümantasyon ve destek sağlamak için tam zamanlı çalışan bir ekibin maliyetini karşılamaz."

#~ msgid "Why are some features only available to sponsors?"
#~ msgstr "Neden bazı özellikler sadece sponsorlar tarafından kullanılabiliyor?"

#~ msgid "Verified"
#~ msgstr "Doğrulanmış"

#~ msgid "Proceed"
#~ msgstr "Devam edin"

#~ msgid "To upgrade, you may either enter an activation code or click on \"Proceed\" to sign up on our website:"
#~ msgstr "Yükseltmek için, bir aktivasyon kodu girebilir veya web sitemizde yükseltmek için \"Kaydol\" seçeneğine tıklayabilirsiniz:"

#~ msgid "Something went wrong, are you offline?"
#~ msgstr "Bir şeyler ters gitti, çevrimdışı mısın?"

#~ msgid "At PhotoPrism, we believe that every moment captured through a photograph is precious, and our mission is to enable people to cherish those moments for generations to come."
#~ msgstr "PhotoPrism olarak, bir fotoğrafla yakalanan her anın değerli olduğuna inanıyoruz ve misyonumuz insanların bu anları nesiller boyu yaşatmalarını sağlamak."

#~ msgid "Become a member today to enjoy additional features and support our mission!"
#~ msgstr "Ek özelliklerden yararlanmak ve misyonumuzu desteklemek için bugün üye olun!"

#~ msgid "Feel free to contact us at hello@photoprism.app if you have any questions."
#~ msgstr "Herhangi bir sorunuz varsa bizimle hello@photoprism.app adresinden iletişime geçmekten çekinmeyin."

#~ msgid "Feel free to contact us at membership@photoprism.app for questions regarding your membership."
#~ msgstr "Üyeliğinizle ilgili sorularınız için membership@photoprism.app adresinden bizimle iletişime geçmekten çekinmeyin."

#~ msgid "Something went wrong, try again"
#~ msgstr "Bir şeyler ters gitti, tekrar deneyin"

#~ msgid "An error occurred - are you offline?"
#~ msgstr "Bir hata oluştu - çevrimdışı mısınız?"

#~ msgid "Before submitting a support request, please use our Troubleshooting Checklists to determine the cause of your problem."
#~ msgstr "Bir destek talebi göndermeden önce, sorununuzun nedenini belirlemek için lütfen Sorun Giderme Kontrol Listelerimizi kullanın."

#~ msgid "Browse the Knowledge Base for detailed information on specific product features, services, and related resources."
#~ msgstr "Belirli ürün özellikleri, hizmetler ve ilgili kaynaklar hakkında ayrıntılı bilgi için Bilgi Tabanına göz atın."

#~ msgid "Common issues can be quickly diagnosed and solved using the troubleshooting checklists we provide."
#~ msgstr "Yaygın sorunlar, sağladığımız sorun giderme kontrol listeleri kullanılarak hızlı bir şekilde teşhis edilebilir ve çözülebilir."

#~ msgid "Getting Support"
#~ msgstr "Destek Alma"

#~ msgid "If this doesn't help, or you have other questions:"
#~ msgstr "Bu yardımcı olmazsa veya başka sorularınız varsa:"

#~ msgid "In addition, sponsors receive direct technical support via email."
#~ msgstr "Ayrıca, sponsorlar e-posta yoluyla doğrudan teknik destek alırlar."

#~ msgid "Knowledge Base"
#~ msgstr "Bilgi Bankası"

#~ msgid "Manage account"
#~ msgstr "Hesabı yönet"

#~ msgid "or ask in our Community Chat"
#~ msgstr "veya Topluluk Sohbetimizde sorun"

#~ msgid "Our User Guide also covers many advanced topics, such as migrating from Google Photos and thumbnail quality settings."
#~ msgstr "Kullanıcı Kılavuzumuz ayrıca Google Fotoğraflar'dan geçiş ve küçük resim kalitesi ayarları gibi birçok gelişmiş konuyu da kapsamaktadır."

#~ msgid "post your question in GitHub Discussions"
#~ msgstr "sorunuzu GitHub Tartışmaları'na gönderin"

#~ msgid "Read the Docs"
#~ msgstr "Belgeleri Okuyun"

#~ msgid "Visit docs.photoprism.app/user-guide to learn how to sync, organize, and share your pictures."
#~ msgstr "Fotoğraflarınızı nasıl senkronize edeceğinizi, düzenleyeceğinizi ve paylaşacağınızı öğrenmek için docs.photoprism.app/user-guide adresini ziyaret edin."

#~ msgid "We'll do our best to answer all your questions. In return, we ask you to back us on Patreon or GitHub Sponsors."
#~ msgstr "Tüm sorularınızı yanıtlamak için elimizden geleni yapacağız. Karşılığında sizden bizi Patreon veya GitHub Sponsorları üzerinden desteklemenizi rica ediyoruz."

#~ msgid "you are welcome to join us on Reddit"
#~ msgstr "reddit'te bize katılabilirsiniz"

#~ msgid "Abyss"
#~ msgstr "Uçurum"

#~ msgid "Carbon"
#~ msgstr "Carbon"

#~ msgid "Cyano"
#~ msgstr "Cyano"

#~ msgid "Gemstone"
#~ msgstr "Değerli taş"

#~ msgid "Grayscale"
#~ msgstr "Gri tonlamalı"

#~ msgid "Lavender"
#~ msgstr "Lavanta"

#~ msgid "Neon"
#~ msgstr "Neon"

#~ msgid "Onyx"
#~ msgstr "Onyx"

#~ msgid "Raspberry"
#~ msgstr "Ahududu"

#~ msgid "Shadow"
#~ msgstr "Gölge"

#~ msgid "Snow"
#~ msgstr "Kar"

#~ msgid "Vanta"
#~ msgstr "Vanta"

#~ msgid "Yellowstone"
#~ msgstr "Yellowstone"

#~ msgid "{{ getMembership() }}"
#~ msgstr "{{ getMembership() }}"

#~ msgid "Activation Failed"
#~ msgstr "Etkinleştirme Başarısız"

#~ msgid "Connect Customer Account"
#~ msgstr "Müşteri Hesabını Bağlayın"

#~ msgid "It makes use of the latest technologies to tag and find pictures automatically without getting in your way."
#~ msgstr "Yolunuza çıkmadan resimleri otomatik olarak etiketlemek ve bulmak için en son teknolojilerden yararlanır."

#~ msgid "PhotoPrism® is an AI-Powered Photos App for the Decentralized Web."
#~ msgstr "PhotoPrism®, Merkezi Olmayan Web için Yapay Zeka Destekli bir Fotoğraf Uygulamasıdır."

#~ msgid "Uploader"
#~ msgstr "Yükleyici"

#~ msgid "You can run it at home, on a private server, or in the cloud."
#~ msgstr "Evde, özel bir sunucuda veya bulutta çalıştırabilirsiniz."

#~ msgid "Downloads"
#~ msgstr "İndirmeler"

#~ msgid "Download only original media files, without any automatically generated sidecar files."
#~ msgstr "Otomatik olarak oluşturulan yan dosyalar olmadan yalnızca orijinal medya dosyalarını indirin."

#~ msgid "Base Path"
#~ msgstr "Temel Yol"

#~ msgid "Upload Path"
#~ msgstr "Yükleme Yolu"

#~ msgid "Web Login "
#~ msgstr "Web Girişi "

#~ msgid "Options"
#~ msgstr "Seçenekler"

#~ msgid "Don't use ImageMagick to convert or modify images."
#~ msgstr "ImageMagick'i görüntüleri dönüştürmek veya değiştirmek için kullanmayın."

#~ msgid "Don't transcode videos with FFmpeg."
#~ msgstr "Videoları FFmpeg ile dönüştürmeyin."

#~ msgid "Images"
#~ msgstr "Görüntüler"

#~ msgid "RAW Conversion"
#~ msgstr "RAW Dönüştürme"

#~ msgid "Don't use Darktable to convert RAW files."
#~ msgstr "RAW dosyalarını dönüştürmek için Darktable'ı kullanmayın."

#~ msgid "Don't use RawTherapee to convert RAW files."
#~ msgstr "RAW dosyalarını dönüştürmek için RawTherapee kullanmayın."

#~ msgid "Become a sponsor today, support our mission and enjoy our member benefits!"
#~ msgstr "Bugün sponsor olun, misyonumuzu destekleyin ve üye avantajlarımızdan yararlanın!"

#~ msgid "Our team decides this on an ongoing basis depending on the support effort required, server and licensing costs, and whether the features are generally needed by everyone or mainly requested by organizations and advanced users. As this allows us to make more features available to the public, we encourage all users to support our mission."
#~ msgstr "Ekibimiz bunu, özelliklerin gerektirdiği destek çabasına, bize maliyetine ve genel olarak herkes tarafından ihtiyaç duyulup duyulmadığına veya çoğunlukla kuruluşlar ve ileri düzey kullanıcılar tarafından talep edilip edilmediğine bağlı olarak sürekli olarak değerlendirmektedir. Bu sayede halka daha fazla özellik sunabildiğimiz için tüm kullanıcıları misyonumuzu desteklemeye teşvik ediyoruz."

#~ msgid "PhotoPrism is 100% self-funded. Voluntary donations do not cover the cost of a team working full time to provide you with updates, documentation, and support. It is your decision whether you want to sign up to enjoy additional benefits."
#~ msgstr "PhotoPrism %100 kendi kendini finanse etmektedir. Gönüllü bağışlar, size güncellemeler, dokümantasyon ve destek sağlamak için tam zamanlı çalışan bir ekibin maliyetini karşılamaz. Ek avantajlardan yararlanmak için kaydolmak isteyip istemediğiniz sizin kararınızdır."

#~ msgid "Shouldn't free software be free of costs?"
#~ msgstr "Özgür yazılımın masrafsız olması gerekmez mi?"

#~ msgid "Think of “free software” as in “free speech,” not as in “free beer.” The Free Software Foundation sometimes calls it “libre software,” borrowing the French or Spanish word for “free” as in freedom, to show they do not mean the software is gratis."
#~ msgstr "\"Özgür yazılım \"ı \"özgür konuşma\" gibi düşünün, \"özgür bira\" gibi değil. Özgür Yazılım Vakfı, yazılımın bedava olduğunu kastetmediklerini göstermek için bazen Fransızca veya İspanyolca \"özgür\" kelimesini ödünç alarak \"libre yazılım\" olarak adlandırmaktadır."

#~ msgid "Moonlight"
#~ msgstr "Ay Işığı"

#~ msgid "Upgrade now and enjoy our member benefits!"
#~ msgstr "Şimdi yükseltin ve üye avantajlarımızdan yararlanın!"

#~ msgid "Sign Up"
#~ msgstr "Kaydol"

#~ msgid "To upgrade, you may either enter an activation code or click on \"Sign Up\" to upgrade on our website:"
#~ msgstr "Yükseltmek için, bir aktivasyon kodu girebilir veya web sitemizde yükseltmek için \"Kaydol\" seçeneğine tıklayabilirsiniz:"

#~ msgid "Sign up"
#~ msgstr "Kaydol"

#~ msgid "Compare Features"
#~ msgstr "Özellikleri Karşılaştırın"

#~ msgid "Our team evaluates this on an ongoing basis, depending on the support effort features and config options cause or have caused in the past, and whether they are generally needed by everyone or mainly requested by organizations and advanced users. As this allows us to make more features available to the public, we encourage all users to support our mission."
#~ msgstr "Ekibimiz, özelliklerin ve yapılandırma seçeneklerinin neden olduğu veya geçmişte neden olduğu destek çabasına ve genel olarak herkes tarafından ihtiyaç duyulup duyulmadığına veya çoğunlukla kuruluşlar ve ileri düzey kullanıcılar tarafından talep edilip edilmediğine bağlı olarak bunu sürekli olarak değerlendirmektedir. Bu, halka daha fazla özellik sunmamızı sağladığından, tüm kullanıcıları misyonumuzu desteklemeye teşvik ediyoruz."

#~ msgid "Also, please leave a star on GitHub if you like this project. It provides additional motivation to keep going."
#~ msgstr "Ayrıca, bu projeyi beğendiyseniz lütfen GitHub'da bir yıldız bırakın. Devam etmek için ek motivasyon sağlar."

#~ msgid "Become a sponsor"
#~ msgstr "Sponsor olun"

#~ msgid "I'm a sponsor"
#~ msgstr "Ben sponsorum"

#~ msgid "Sponsors get access to additional features, receive direct technical support via email, and can join our private chat room on matrix.org."
#~ msgstr "Sponsorlar ek özelliklere erişebilir, e-posta yoluyla doğrudan teknik destek alabilir ve matrix.org'daki özel sohbet odamıza katılabilir."

#~ msgid "This currently is a sponsor feature to thank everyone who supports the development of this application."
#~ msgstr "Bu, şu anda bu uygulamanın geliştirilmesini destekleyen herkese teşekkür etmek için bir sponsor özelliğidir."

#~ msgid "We'll let you know how to enable it when you sign up on Patreon or GitHub Sponsors."
#~ msgstr "Patreon veya GitHub Sponsorlarına kaydolduğunuzda bunu nasıl etkinleştireceğinizi size bildireceğiz."

#~ msgid "Your continued support helps us provide regular updates and services like world maps."
#~ msgstr "Devam eden desteğiniz, düzenli güncellemeler ve dünya haritaları gibi hizmetler sunmamıza yardımcı oluyor."

#~ msgctxt "Account|"
#~ msgid "Title"
#~ msgstr "Başlık"

#~ msgctxt "Photo|"
#~ msgid "Title"
#~ msgstr "Başlık"

#~ msgid "Seaweed"
#~ msgstr "Deniz Yosunu"

#~ msgid "AI-Powered Digital Asset Management"
#~ msgstr "Yapay Zeka Destekli Dijital Varlık Yönetimi"

#~ msgid "API Documentation"
#~ msgstr "API Belgeleri"

#~ msgid "Developer Guide"
#~ msgstr "Geliştirici Rehberi"

#~ msgid "Group by similarity"
#~ msgstr "Benzerliğe göre gruplandır"

#~ msgid "Most relevant"
#~ msgstr "En alakalı"

#~ msgid "Newest first"
#~ msgstr "Yeniden Eskiye"

#~ msgid "Oldest first"
#~ msgstr "Eskiden Yeniye"

#~ msgid "Recently added"
#~ msgstr "Son eklenen"

#~ msgid "Recently edited"
#~ msgstr "Yakın zamanda düzenlendi"

#~ msgid "Sort by file name"
#~ msgstr "Dosya adına göre sırala"

#~ msgid "Terms &amp; Privacy"
#~ msgstr "Şartlar &amp; Gizlilik"

#~ msgid "Style"
#~ msgstr "Stil"

#~ msgid "Hybrid"
#~ msgstr "Hibrit"

#~ msgid "Add Server"
#~ msgstr "Sunucu Ekle"

#~ msgid "Change"
#~ msgstr "Değiştir"

#~ msgid "Disabled"
#~ msgstr "Pasif"

#~ msgid "Enabled"
#~ msgstr "Etkinleştirildi"

#~ msgid "Failure while importing uploaded files"
#~ msgstr "Yüklenen dosyalar içe aktarılırken hata oluştu"

#~ msgid "Note: Updating the password will not revoke access from already authenticated users."
#~ msgstr "Not: Parolanın güncellenmesi, zaten kimliği doğrulanmış kullanıcıların erişimini iptal etmeyecektir."

#~ msgid "Play"
#~ msgstr "Oyun"

#~ msgid "Server"
#~ msgstr "Sunucu"

#~ msgid "Shared with you."
#~ msgstr "Seninle paylaştım."

#~ msgid "Show Library in navigation menu."
#~ msgstr "Gezinti menüsünde Kitaplığı göster."

#~ msgid "The roadmap shows what tasks are in progress, what needs testing, and which feature requests are going to be implemented next."
#~ msgstr "Yol haritası, hangi görevlerin devam ettiğini, nelerin test edilmesi gerektiğini ve hangi özellik taleplerinin daha sonra uygulanacağını gösterir."

#~ msgid "to"
#~ msgstr "için"

#~ msgid "Your message has been sent"
#~ msgstr "Mesajınız gönderildi"

#~ msgid "Last Backup"
#~ msgstr "Son yedekleme"

#~ msgid "PhotoPrism® needs your support"
#~ msgstr "PhotoPrism®'in desteğinize ihtiyacı var"

#~ msgid "Thank you for supporting PhotoPrism®"
#~ msgstr "PhotoPrism®'i desteklediğiniz için teşekkür ederiz"

#~ msgid ""
#~ "Their format may not be supported, they haven't been converted to JPEG yet or there are\n"
#~ "            duplicates."
#~ msgstr ""
#~ "Formatları desteklenmiyor olabilir, henüz JPEG'e dönüştürülmemiş olabilir veya\n"
#~ "            kopyalar."<|MERGE_RESOLUTION|>--- conflicted
+++ resolved
@@ -2594,14 +2594,8 @@
 msgstr "Çok fazla dosya seçildi"
 
 #: src/common/api.js:124
-<<<<<<< HEAD
-#, fuzzy
-msgid "Too many requests"
-msgstr "Çok fazla dosya seçildi"
-=======
 msgid "Too many requests"
 msgstr ""
->>>>>>> 42518e2a
 
 #: src/options/options.js:328 src/page/places.vue:161
 msgid "Topographic"
